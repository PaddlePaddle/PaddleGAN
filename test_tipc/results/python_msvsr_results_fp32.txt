<<<<<<< HEAD
Metric psnr: 23.6020
Metric ssim: 0.5636
=======
c psnr: 27.2885
Metric ssim: 0.7969
>>>>>>> e106f05d
<|MERGE_RESOLUTION|>--- conflicted
+++ resolved
@@ -1,7 +1,2 @@
-<<<<<<< HEAD
 Metric psnr: 23.6020
 Metric ssim: 0.5636
-=======
-c psnr: 27.2885
-Metric ssim: 0.7969
->>>>>>> e106f05d

<<<<<<< HEAD
Metric psnr: 24.3250
Metric ssim: 0.6497
=======
Metric psnr: 23.6020
Metric ssim: 0.5636
>>>>>>> b1a5f9f3
<|MERGE_RESOLUTION|>--- conflicted
+++ resolved
@@ -1,7 +1,2 @@
-<<<<<<< HEAD
-Metric psnr: 24.3250
-Metric ssim: 0.6497
-=======
 Metric psnr: 23.6020
 Metric ssim: 0.5636
->>>>>>> b1a5f9f3

--- conflicted
+++ resolved
@@ -81,13 +81,6 @@
         wget -nc -P ./data/ https://paddlegan.bj.bcebos.com/datasets/gfpgan_tipc_data.zip --no-check-certificate
         mkdir -p ./data/gfpgan_data
         cd ./data/ && unzip -q gfpgan_tipc_data.zip -d gfpgan_data/ && cd ../ ;;
-<<<<<<< HEAD
-    aotgan)
-        rm -rf ./data/aotgan*
-        wget -nc -P ./data/ https://paddlegan.bj.bcebos.com/datasets/aotgan.zip --no-check-certificate
-        cd ./data/ && unzip -q aotgan.zip && cd ../ ;;
-=======
->>>>>>> ab68931e
     esac
 elif [ ${MODE} = "whole_train_whole_infer" ];then
     if [ ${model_name} == "Pix2pix" ]; then

--- conflicted
+++ resolved
@@ -16,12 +16,6 @@
   [BasicVSR](https://arxiv.org/pdf/2012.02181.pdf) reconsiders some most essential components for VSR guided by four basic functionalities, i.e., Propagation, Alignment, Aggregation, and Upsampling. By reusing some existing components added with minimal redesigns, a succinct pipeline, BasicVSR, achieves appealing improvements in terms of speed and restoration quality in comparison to many state-of-the-art algorithms. By presenting an informationrefill mechanism and a coupled propagation scheme to facilitate information aggregation, the BasicVSR can be expanded to [IconVSR](https://arxiv.org/pdf/2012.02181.pdf), which can serve as strong baselines for future VSR approaches.
 
   [BasicVSR++](https://arxiv.org/pdf/2104.13371v1.pdf) redesign BasicVSR by proposing second-order grid propagation and flowguided deformable alignment. By empowering the recurrent framework with the enhanced propagation and alignment, BasicVSR++ can exploit spatiotemporal information across misaligned video frames more effectively. The new components lead to an improved performance under a similar computational constraint. In particular, BasicVSR++ surpasses BasicVSR by 0.82 dB in PSNR with similar number of parameters. In NTIRE 2021, BasicVSR++ obtains three champions and one runner-up in the Video Super-Resolution and Compressed Video Enhancement Challenges.
-
-<<<<<<< HEAD
-  [PP-MSVSR](https://arxiv.org/pdf/2112.02828.pdf) is a multi-stage VSR deep architecture,  with local fusion module, auxiliary loss and refined align module to refine the enhanced result progressively. Specifically, in order to strengthen the fusion of features across frames in feature propagation, a local fusion module is designed in stage-1 to perform local feature fusion before feature propagation. Moreover, an auxiliary loss in stage-2 is introduced to make the features obtained by the propagation module reserve more correlated information connected to the HR space, and introduced a refined align module in stage-3 to make full use of the feature information of the previous stage. Extensive experiments substantiate that PP-MSVSR achieves a promising performance of Vid4 datasets, which PSNR metric can achieve 28.13 with only 1.45M parameters.
-=======
-
->>>>>>> ad631f41
 
 
 

# First Order Motion model

## First Order Motion model introduction

[First order motion model](https://arxiv.org/abs/2003.00196) is to complete the Image animation task, which consists of generating a video sequence so that an object in a source image is animated according to the motion of a driving video. The first order motion framework addresses this problem without using any annotation or prior information about the specific object to animate. Once trained on a set of videos depicting objects of the same category (e.g. faces, human bodies), this method can be applied to any object of this class. To achieve this, the innovative method decouple appearance and motion information using a self-supervised formulation. In addition, to support complex motions, it use a representation consisting of a set of learned keypoints along with their local affine transformations. A generator network models occlusions arising during target motions and combines the appearance extracted from the source image and the motion derived from the driving video.

<div align="center">
  <img src="../../imgs/fom_demo.png" width="500"/>
</div>
## Multi-Faces swapping

For photoes with multiple faces, we first detect all of the faces,  then do facial expression transfer for each face, and finally put those faces back to the original photo to generate a complete new video.

Specific technical steps are shown below:

1. Use the S3FD model to detect the faces of a photo
2. Use the First Order Motion model to do the facial expression transfer of each face
3. Put those "new" generated faces back to the original photo

At the same time, specifically for face related work, PaddleGAN provides a ["faceutils" tool](https://github.com/PaddlePaddle/PaddleGAN/tree/develop/ppgan/faceutils), including face detection, face segmentation models and more.

## How to use
### 1 Test for Face
Users can upload the prepared source image and driving video, then substitute the path of source image and driving video for the `source_image` and `driving_video` parameter in the following running command. It will geneate a video file named `result.mp4` in the `output` folder, which is the animated video file.

Note: for photoes with multiple faces, the longer the distances between faces, the better the result quality you can get.  

- single face:
```
cd applications/
python -u tools/first-order-demo.py  \
     --driving_video ../docs/imgs/fom_dv.mp4 \
     --source_image ../docs/imgs/fom_source_image.png \
     --ratio 0.4 \
     --relative --adapt_scale
```
<<<<<<< HEAD
- multi face：
```
=======
- multi face
>>>>>>> 24a5ca79
cd applications/
python -u tools/first-order-demo.py  \
     --driving_video ../docs/imgs/fom_dv.mp4 \
     --source_image ../docs/imgs/fom_source_image_multi_person.png \
     --ratio 0.4 \
     --relative --adapt_scale \
     --multi_person
<<<<<<< HEAD
```
=======
>>>>>>> 24a5ca79

**params:**
- driving_video: driving video, the motion of the driving video is to be migrated.
- source_image: source_image, support single people and multi-person in the image, the image will be animated according to the motion of the driving video.
- relative: indicate whether the relative or absolute coordinates of the key points in the video are used in the program. It is recommended to use relative coordinates. If absolute coordinates are used, the characters will be distorted after animation.
- adapt_scale: adapt movement scale based on convex hull of keypoints.
- ratio: The pasted face percentage of generated image, this parameter should be adjusted in the case of multi-person image in which the adjacent faces are close. The defualt value is 0.4 and the range is [0.4, 0.5].
- multi_person: There are multi faces in the images. Default means only one face in the image

### 2 Training
**Datasets:**
- fashion See[here](https://vision.cs.ubc.ca/datasets/fashion/)
- VoxCeleb See[here](https://github.com/AliaksandrSiarohin/video-preprocessing)

**params:**
- dataset_name.yaml: Create a config of your own dataset

- For single GPU:
```
export CUDA_VISIBLE_DEVICES=0
python tools/main.py --config-file configs/dataset_name.yaml
```
- For multiple GPUs:
```
export CUDA_VISIBLE_DEVICES=0,1,2,3
python -m paddle.distributed.launch \
    tools/main.py \
    --config-file configs/dataset_name.yaml

```

**Example:**
- For single GPU:
```
export CUDA_VISIBLE_DEVICES=0
python tools/main.py --config-file configs/firstorder_fashion.yaml \
```
- For multiple GPUs:
```
export CUDA_VISIBLE_DEVICES=0,1,2,3
python -m paddle.distributed.launch \
    tools/main.py \
    --config-file configs/firstorder_fashion.yaml \
```


**Online Tutorial running in AI Studio:**

* **Multi-faces swapping: https://aistudio.baidu.com/aistudio/projectdetail/1603391**
* **Single face swapping: https://aistudio.baidu.com/aistudio/projectdetail/1586056**

## Animation results

![](../../imgs/first_order.gif)


## Reference

```
@InProceedings{Siarohin_2019_NeurIPS,
  author={Siarohin, Aliaksandr and Lathuilière, Stéphane and Tulyakov, Sergey and Ricci, Elisa and Sebe, Nicu},
  title={First Order Motion Model for Image Animation},
  booktitle = {Conference on Neural Information Processing Systems (NeurIPS)},
  month = {December},
  year = {2019}
}
```<|MERGE_RESOLUTION|>--- conflicted
+++ resolved
@@ -34,12 +34,9 @@
      --ratio 0.4 \
      --relative --adapt_scale
 ```
-<<<<<<< HEAD
+
 - multi face：
 ```
-=======
-- multi face
->>>>>>> 24a5ca79
 cd applications/
 python -u tools/first-order-demo.py  \
      --driving_video ../docs/imgs/fom_dv.mp4 \
@@ -47,10 +44,7 @@
      --ratio 0.4 \
      --relative --adapt_scale \
      --multi_person
-<<<<<<< HEAD
-```
-=======
->>>>>>> 24a5ca79
+
 
 **params:**
 - driving_video: driving video, the motion of the driving video is to be migrated.

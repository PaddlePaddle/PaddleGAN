--- conflicted
+++ resolved
@@ -36,15 +36,8 @@
             images separately rather than the (min, max) over all images. Default: ``False``.
     """
     if not (isinstance(tensor, paddle.Tensor) or
-<<<<<<< HEAD
-            (isinstance(tensor, list)
-             and all(isinstance(tensor, t) for t in tensor))):
-        raise TypeError('tensor or list of tensors expected, got {}'.format(
-            type(tensor)))
-=======
             (isinstance(tensor, list) and all(isinstance(t, paddle.Tensor) for t in tensor))):
         raise TypeError('tensor or list of tensors expected, got {}'.format(type(tensor)))
->>>>>>> 6c81cc35
 
     # if list of tensors, convert to a 4D mini-batch Tensor
     if isinstance(tensor, list):

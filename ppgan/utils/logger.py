#   Copyright (c) 2020 PaddlePaddle Authors. All Rights Reserve.
#
# Licensed under the Apache License, Version 2.0 (the "License");
# you may not use this file except in compliance with the License.
# You may obtain a copy of the License at
#
#     http://www.apache.org/licenses/LICENSE-2.0
#
# Unless required by applicable law or agreed to in writing, software
# distributed under the License is distributed on an "AS IS" BASIS,
# WITHOUT WARRANTIES OR CONDITIONS OF ANY KIND, either express or implied.
# See the License for the specific language governing permissions and
# limitations under the License.

import logging
import os
import sys

from paddle.distributed import ParallelEnv

logger_initialized = []


def setup_logger(output=None, name="ppgan"):
    """
    Initialize the ppgan logger and set its verbosity level to "INFO".

    Args:
        output (str): a file name or a directory to save log. If None, will not save log file.
            If ends with ".txt" or ".log", assumed to be a file name.
            Otherwise, logs will be saved to `output/log.txt`.
        name (str): the root module name of this logger

    Returns:
        logging.Logger: a logger
    """
    logger = logging.getLogger(name)
    if name in logger_initialized:
        return logger
    logger.setLevel(logging.INFO)
    logger.propagate = False

    plain_formatter = logging.Formatter(
        "[%(asctime)s] %(name)s %(levelname)s: %(message)s",
        datefmt="%m/%d %H:%M:%S")
    # stdout logging: master only
    local_rank = ParallelEnv().local_rank
    if local_rank == 0:
        ch = logging.StreamHandler(stream=sys.stdout)
        ch.setLevel(logging.DEBUG)
        formatter = plain_formatter
        ch.setFormatter(formatter)
        logger.addHandler(ch)

    # file logging: all workers
    if output is not None:
        if output.endswith(".txt") or output.endswith(".log"):
            filename = output
        else:
            filename = os.path.join(output, "log.txt")
        if local_rank > 0:
            filename = filename + ".rank{}".format(local_rank)

        # PathManager.mkdirs(os.path.dirname(filename))
        os.makedirs(os.path.dirname(filename), exist_ok=True)

        # fh = logging.StreamHandler(_cached_log_stream(filename)
        fh = logging.FileHandler(filename, mode='a')
        fh.setLevel(logging.DEBUG)
        fh.setFormatter(plain_formatter)
        logger.addHandler(fh)
<<<<<<< HEAD
    logger_initialized[name] = True
    print('init logger:', logger_initialized.keys())
=======
    logger_initialized.append(name)
>>>>>>> 99267da4
    return logger


def get_logger(name='ppgan'):
    logger = logging.getLogger(name)
    if name in logger_initialized:
        return logger
<<<<<<< HEAD
    print('logger name:', name)
    return setup_logger(name=name, output=name)
=======

    return setup_logger(name=name)
>>>>>>> 99267da4
<|MERGE_RESOLUTION|>--- conflicted
+++ resolved
@@ -69,12 +69,7 @@
         fh.setLevel(logging.DEBUG)
         fh.setFormatter(plain_formatter)
         logger.addHandler(fh)
-<<<<<<< HEAD
-    logger_initialized[name] = True
-    print('init logger:', logger_initialized.keys())
-=======
     logger_initialized.append(name)
->>>>>>> 99267da4
     return logger
 
 
@@ -82,10 +77,5 @@
     logger = logging.getLogger(name)
     if name in logger_initialized:
         return logger
-<<<<<<< HEAD
-    print('logger name:', name)
-    return setup_logger(name=name, output=name)
-=======
 
-    return setup_logger(name=name)
->>>>>>> 99267da4
+    return setup_logger(name=name)
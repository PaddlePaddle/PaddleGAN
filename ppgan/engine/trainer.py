#   Copyright (c) 2020 PaddlePaddle Authors. All Rights Reserve.
#
# Licensed under the Apache License, Version 2.0 (the "License");
# you may not use this file except in compliance with the License.
# You may obtain a copy of the License at
#
#     http://www.apache.org/licenses/LICENSE-2.0
#
# Unless required by applicable law or agreed to in writing, software
# distributed under the License is distributed on an "AS IS" BASIS,
# WITHOUT WARRANTIES OR CONDITIONS OF ANY KIND, either express or implied.
# See the License for the specific language governing permissions and
# limitations under the License.

import os
import time
import copy

import logging
import datetime

import paddle
from paddle.distributed import ParallelEnv

from ..datasets.builder import build_dataloader
from ..models.builder import build_model
from ..utils.visual import tensor2img, save_image
from ..utils.filesystem import makedirs, save, load
from ..utils.timer import TimeAverager


class IterLoader:
    def __init__(self, dataloader):
        self._dataloader = dataloader
        self.iter_loader = iter(self._dataloader)
        self._epoch = 1

    @property
    def epoch(self):
        return self._epoch

    def __next__(self):
        try:
            data = next(self.iter_loader)
        except StopIteration:
            self._epoch += 1
            self.iter_loader = iter(self._dataloader)
            data = next(self.iter_loader)

        return data

    def __len__(self):
        return len(self._dataloader)


class Trainer:
    """
    # trainer calling logic:
    #
    #                build_model                               ||    model(BaseModel)
    #                     |                                    ||
    #               build_dataloader                           ||    dataloader
    #                     |                                    ||
    #               model.setup_lr_schedulers                  ||    lr_scheduler
    #                     |                                    ||
    #               model.setup_optimizers                     ||    optimizers
    #                     |                                    ||
    #     train loop (model.setup_input + model.train_iter)    ||    train loop
    #                     |                                    ||
    #         print log (model.get_current_losses)             ||
    #                     |                                    ||
    #         save checkpoint (model.nets)                     \/
    """
    def __init__(self, cfg):

        # build model
        self.model = build_model(cfg.model)
        # multiple gpus prepare
        if ParallelEnv().nranks > 1:
            self.distributed_data_parallel()

        # build train dataloader
        self.train_dataloader = build_dataloader(cfg.dataset.train)
        self.iters_per_epoch = len(self.train_dataloader)

        # build lr scheduler
        # TODO: has a better way?
        if 'lr_scheduler' in cfg and 'iters_per_epoch' in cfg.lr_scheduler:
            cfg.lr_scheduler.iters_per_epoch = self.iters_per_epoch
        self.lr_schedulers = self.model.setup_lr_schedulers(cfg.lr_scheduler)

        # build optimizers
        self.optimizers = self.model.setup_optimizers(self.lr_schedulers,
                                                      cfg.optimizer)

        # build metrics
        self.metrics = None
        validate_cfg = cfg.get('validate', None)
        if validate_cfg and 'metrics' in validate_cfg:
            self.metrics = self.model.setup_metrics(validate_cfg['metrics'])

        self.logger = logging.getLogger(__name__)
        self.enable_visualdl = cfg.get('enable_visualdl', False)
        if self.enable_visualdl:
            import visualdl
            self.vdl_logger = visualdl.LogWriter(logdir=cfg.output_dir)

        # base config
        self.output_dir = cfg.output_dir
        self.epochs = cfg.get('epochs', None)
        if self.epochs:
            self.total_iters = self.epochs * self.iters_per_epoch
            self.by_epoch = True
        else:
            self.by_epoch = False
            self.total_iters = cfg.total_iters

        self.start_epoch = 1
        self.current_epoch = 1
        self.current_iter = 1
        self.inner_iter = 1
<<<<<<< HEAD
=======
        self.batch_id = 0
        self.global_steps = 0
>>>>>>> 5519d095
        self.weight_interval = cfg.snapshot_config.interval
        self.log_interval = cfg.log_config.interval
        self.visual_interval = cfg.log_config.visiual_interval
        self.validate_interval = -1
        if cfg.get('validate', None) is not None:
            self.validate_interval = cfg.validate.get('interval', -1)
        self.cfg = cfg

        self.local_rank = ParallelEnv().local_rank

        self.time_count = {}
        self.best_metric = {}

    def distributed_data_parallel(self):
        strategy = paddle.distributed.prepare_context()
        for net_name, net in self.model.nets.items():
            self.model.nets[net_name] = paddle.DataParallel(net, strategy)

    def train(self):
        reader_cost_averager = TimeAverager()
        batch_cost_averager = TimeAverager()

        iter_loader = IterLoader(self.train_dataloader)
<<<<<<< HEAD

        while self.current_iter < (self.total_iters + 1):
            self.current_epoch = iter_loader.epoch
            self.inner_iter = self.current_iter % self.iters_per_epoch

            start_time = step_start_time = time.time()
            data = next(iter_loader)
            reader_cost_averager.record(time.time() - step_start_time)
            # unpack data from dataset and apply preprocessing
            # data input should be dict
            self.model.setup_input(data)
            self.model.train_iter(self.optimizers)

            batch_cost_averager.record(time.time() - step_start_time,
                                       num_samples=self.cfg.get(
                                           'batch_size', 1))
=======

        while self.current_iter < (self.total_iters + 1):
            self.current_epoch = iter_loader.epoch
            self.inner_iter = self.current_iter % self.iters_per_epoch

            start_time = step_start_time = time.time()
            data = next(iter_loader)
            reader_cost_averager.record(time.time() - step_start_time)
            # unpack data from dataset and apply preprocessing
            # data input should be dict
            self.model.setup_input(data)
            self.model.train_iter(self.optimizers)

            batch_cost_averager.record(time.time() - step_start_time,
                                       num_samples=self.cfg.get(
                                           'batch_size', 1))

            step_start_time = time.time()

>>>>>>> 5519d095
            if self.current_iter % self.log_interval == 0:
                self.data_time = reader_cost_averager.get_average()
                self.step_time = batch_cost_averager.get_average()
                self.ips = batch_cost_averager.get_ips_average()
                self.print_log()
<<<<<<< HEAD

                reader_cost_averager.reset()
                batch_cost_averager.reset()

            if self.current_iter % self.visual_interval == 0:
                self.visual('visual_train')

            step_start_time = time.time()

            self.model.lr_scheduler.step()

=======

                reader_cost_averager.reset()
                batch_cost_averager.reset()

            if self.current_iter % self.visual_interval == 0:
                self.visual('visual_train')

            self.model.lr_scheduler.step()

>>>>>>> 5519d095
            if self.by_epoch:
                temp = self.current_epoch
            else:
                temp = self.current_iter
            if self.validate_interval > -1 and temp % self.validate_interval == 0:
                self.test()

            if temp % self.weight_interval == 0:
                self.save(temp, 'weight', keep=-1)
                self.save(temp)

            self.current_iter += 1

    def test(self):
        if not hasattr(self, 'test_dataloader'):
            self.test_dataloader = build_dataloader(self.cfg.dataset.test,
                                                    is_train=False,
                                                    distributed=False)

        if self.metrics:
            for metric in self.metrics.values():
                metric.reset()

        # data[0]: img, data[1]: img path index
        # test batch size must be 1
        for i, data in enumerate(self.test_dataloader):

            self.model.setup_input(data)
            self.model.test_iter(metrics=self.metrics)

            visual_results = {}
            current_paths = self.model.get_image_paths()
            current_visuals = self.model.get_current_visuals()

            if len(current_visuals) > 0 and list(
                    current_visuals.values())[0].shape == 4:
                num_samples = list(current_visuals.values())[0].shape[0]
            else:
                num_samples = 1

            for j in range(num_samples):
                if j < len(current_paths):
                    short_path = os.path.basename(current_paths[j])
                    basename = os.path.splitext(short_path)[0]
                else:
                    basename = '{:04d}_{:04d}'.format(i, j)
                for k, img_tensor in current_visuals.items():
                    name = '%s_%s' % (basename, k)
                    if len(img_tensor.shape) == 4:
                        visual_results.update({name: img_tensor[j]})
                    else:
                        visual_results.update({name: img_tensor})

<<<<<<< HEAD
            self.visual('visual_test', visual_results=visual_results)
=======
            self.visual('visual_test',
                        visual_results=visual_results,
                        step=self.batch_id,
                        is_save_image=True)

>>>>>>> 5519d095
            if i % self.log_interval == 0:
                self.logger.info('Test iter: [%d/%d]' %
                                 (i, len(self.test_dataloader)))

        if self.metrics:
            for metric_name, metric in self.metrics.items():
                self.logger.info("Metric {}: {:.4f}".format(
                    metric_name, metric.accumulate()))

    def print_log(self):
        losses = self.model.get_current_losses()

        message = ''
        if self.by_epoch:
            message += 'Epoch: %d/%d, iter: %d/%d ' % (
                self.current_epoch, self.epochs, self.inner_iter,
                self.iters_per_epoch)
        else:
            message += 'Iter: %d/%d ' % (self.current_iter, self.total_iters)

        message += f'lr: {self.current_learning_rate:.3e} '

        for k, v in losses.items():
            message += '%s: %.3f ' % (k, v)
            if self.enable_visualdl:
                self.vdl_logger.add_scalar(k, v, step=self.global_steps)

        if hasattr(self, 'step_time'):
            message += 'batch_cost: %.5f sec ' % self.step_time

        if hasattr(self, 'data_time'):
            message += 'reader_cost: %.5f sec ' % self.data_time

        if hasattr(self, 'ips'):
            message += 'ips: %.5f images/s ' % self.ips

        if hasattr(self, 'step_time'):
            eta = self.step_time * (self.total_iters - self.current_iter - 1)
            eta_str = str(datetime.timedelta(seconds=int(eta)))
            message += f'eta: {eta_str}'

        # print the message
        self.logger.info(message)

    @property
    def current_learning_rate(self):
        for optimizer in self.model.optimizers.values():
            return optimizer.get_lr()

    def visual(self,
               results_dir,
               visual_results=None,
               step=None,
               is_save_image=False):
        """
        visual the images, use visualdl or directly write to the directory

        Parameters:
            results_dir (str)     --  directory name which contains saved images
            visual_results (dict) --  the results images dict
            step (int)            --  global steps, used in visualdl
            is_save_image (bool)  --  weather write to the directory or visualdl
        """
        self.model.compute_visuals()

        if visual_results is None:
            visual_results = self.model.get_current_visuals()

        min_max = self.cfg.get('min_max', None)
        if min_max is None:
            min_max = (-1., 1.)

<<<<<<< HEAD
        for label, image in visual_results.items():

            image_numpy = tensor2img(image, min_max)
            img_path = os.path.join(self.output_dir, results_dir,
                                    msg + '%s.png' % (label))
            save_image(image_numpy, img_path)
=======
        image_num = self.cfg.get('image_num', None)
        if (image_num is None) or (not self.enable_visualdl):
            image_num = 1
        for label, image in visual_results.items():
            image_numpy = tensor2img(image, min_max, image_num)
            if (not is_save_image) and self.enable_visualdl:
                self.vdl_logger.add_image(
                    results_dir + '/' + label,
                    image_numpy,
                    step=step if step else self.global_steps,
                    dataformats="HWC" if image_num == 1 else "NCHW")
            else:
                if self.cfg.is_train:
                    msg = 'epoch%.3d_' % self.current_epoch
                else:
                    msg = ''
                makedirs(os.path.join(self.output_dir, results_dir))
                img_path = os.path.join(self.output_dir, results_dir,
                                        msg + '%s.png' % (label))
                save_image(image_numpy, img_path)
>>>>>>> 5519d095

    def save(self, epoch, name='checkpoint', keep=1):
        if self.local_rank != 0:
            return

        assert name in ['checkpoint', 'weight']

        state_dicts = {}
        save_filename = 'epoch_%s_%s.pdparams' % (epoch, name)
        save_path = os.path.join(self.output_dir, save_filename)
        for net_name, net in self.model.nets.items():
            state_dicts[net_name] = net.state_dict()

        if name == 'weight':
            save(state_dicts, save_path)
            return

        state_dicts['epoch'] = epoch

        for opt_name, opt in self.model.optimizers.items():
            state_dicts[opt_name] = opt.state_dict()

        save(state_dicts, save_path)

        if keep > 0:
            try:
                checkpoint_name_to_be_removed = os.path.join(
                    self.output_dir,
                    'epoch_%s_%s.pdparams' % (epoch - keep, name))
                if os.path.exists(checkpoint_name_to_be_removed):
                    os.remove(checkpoint_name_to_be_removed)

            except Exception as e:
                self.logger.info('remove old checkpoints error: {}'.format(e))

    def resume(self, checkpoint_path):
        state_dicts = load(checkpoint_path)
        if state_dicts.get('epoch', None) is not None:
            self.start_epoch = state_dicts['epoch'] + 1
            self.global_steps = self.steps_per_epoch * state_dicts['epoch']

        for net_name, net in self.model.nets.items():
            net.set_state_dict(state_dicts[net_name])

        for opt_name, opt in self.model.optimizers.items():
            opt.set_state_dict(state_dicts[opt_name])

    def load(self, weight_path):
        state_dicts = load(weight_path)

        for net_name, net in self.model.nets.items():
            if net_name in state_dicts:
                net.set_state_dict(state_dicts[net_name])
                self.logger.info(
                    'Loaded pretrained weight for net {}'.format(net_name))
            else:
                self.logger.warning(
                    'Can not find state dict of net {}. Skip load pretrained weight for net {}'
<<<<<<< HEAD
                    .format(net_name, net_name))
=======
                    .format(net_name, net_name))
            net.set_state_dict(state_dicts[net_name])

    def close(self):
        """
        when finish the training need close file handler or other.

        """
        if self.enable_visualdl:
            self.vdl_logger.close()
>>>>>>> 5519d095
<|MERGE_RESOLUTION|>--- conflicted
+++ resolved
@@ -119,11 +119,8 @@
         self.current_epoch = 1
         self.current_iter = 1
         self.inner_iter = 1
-<<<<<<< HEAD
-=======
         self.batch_id = 0
         self.global_steps = 0
->>>>>>> 5519d095
         self.weight_interval = cfg.snapshot_config.interval
         self.log_interval = cfg.log_config.interval
         self.visual_interval = cfg.log_config.visiual_interval
@@ -147,7 +144,6 @@
         batch_cost_averager = TimeAverager()
 
         iter_loader = IterLoader(self.train_dataloader)
-<<<<<<< HEAD
 
         while self.current_iter < (self.total_iters + 1):
             self.current_epoch = iter_loader.epoch
@@ -164,33 +160,14 @@
             batch_cost_averager.record(time.time() - step_start_time,
                                        num_samples=self.cfg.get(
                                            'batch_size', 1))
-=======
-
-        while self.current_iter < (self.total_iters + 1):
-            self.current_epoch = iter_loader.epoch
-            self.inner_iter = self.current_iter % self.iters_per_epoch
-
-            start_time = step_start_time = time.time()
-            data = next(iter_loader)
-            reader_cost_averager.record(time.time() - step_start_time)
-            # unpack data from dataset and apply preprocessing
-            # data input should be dict
-            self.model.setup_input(data)
-            self.model.train_iter(self.optimizers)
-
-            batch_cost_averager.record(time.time() - step_start_time,
-                                       num_samples=self.cfg.get(
-                                           'batch_size', 1))
 
             step_start_time = time.time()
 
->>>>>>> 5519d095
             if self.current_iter % self.log_interval == 0:
                 self.data_time = reader_cost_averager.get_average()
                 self.step_time = batch_cost_averager.get_average()
                 self.ips = batch_cost_averager.get_ips_average()
                 self.print_log()
-<<<<<<< HEAD
 
                 reader_cost_averager.reset()
                 batch_cost_averager.reset()
@@ -198,21 +175,8 @@
             if self.current_iter % self.visual_interval == 0:
                 self.visual('visual_train')
 
-            step_start_time = time.time()
-
             self.model.lr_scheduler.step()
 
-=======
-
-                reader_cost_averager.reset()
-                batch_cost_averager.reset()
-
-            if self.current_iter % self.visual_interval == 0:
-                self.visual('visual_train')
-
-            self.model.lr_scheduler.step()
-
->>>>>>> 5519d095
             if self.by_epoch:
                 temp = self.current_epoch
             else:
@@ -266,15 +230,11 @@
                     else:
                         visual_results.update({name: img_tensor})
 
-<<<<<<< HEAD
-            self.visual('visual_test', visual_results=visual_results)
-=======
             self.visual('visual_test',
                         visual_results=visual_results,
                         step=self.batch_id,
                         is_save_image=True)
 
->>>>>>> 5519d095
             if i % self.log_interval == 0:
                 self.logger.info('Test iter: [%d/%d]' %
                                  (i, len(self.test_dataloader)))
@@ -347,14 +307,6 @@
         if min_max is None:
             min_max = (-1., 1.)
 
-<<<<<<< HEAD
-        for label, image in visual_results.items():
-
-            image_numpy = tensor2img(image, min_max)
-            img_path = os.path.join(self.output_dir, results_dir,
-                                    msg + '%s.png' % (label))
-            save_image(image_numpy, img_path)
-=======
         image_num = self.cfg.get('image_num', None)
         if (image_num is None) or (not self.enable_visualdl):
             image_num = 1
@@ -375,7 +327,6 @@
                 img_path = os.path.join(self.output_dir, results_dir,
                                         msg + '%s.png' % (label))
                 save_image(image_numpy, img_path)
->>>>>>> 5519d095
 
     def save(self, epoch, name='checkpoint', keep=1):
         if self.local_rank != 0:
@@ -434,11 +385,7 @@
             else:
                 self.logger.warning(
                     'Can not find state dict of net {}. Skip load pretrained weight for net {}'
-<<<<<<< HEAD
                     .format(net_name, net_name))
-=======
-                    .format(net_name, net_name))
-            net.set_state_dict(state_dicts[net_name])
 
     def close(self):
         """
@@ -446,5 +393,4 @@
 
         """
         if self.enable_visualdl:
-            self.vdl_logger.close()
->>>>>>> 5519d095
+            self.vdl_logger.close()
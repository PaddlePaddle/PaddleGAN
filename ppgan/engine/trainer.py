#   Copyright (c) 2020 PaddlePaddle Authors. All Rights Reserve.
#
# Licensed under the Apache License, Version 2.0 (the "License");
# you may not use this file except in compliance with the License.
# You may obtain a copy of the License at
#
#     http://www.apache.org/licenses/LICENSE-2.0
#
# Unless required by applicable law or agreed to in writing, software
# distributed under the License is distributed on an "AS IS" BASIS,
# WITHOUT WARRANTIES OR CONDITIONS OF ANY KIND, either express or implied.
# See the License for the specific language governing permissions and
# limitations under the License.

import os
import time
import copy

import logging
import datetime

import paddle
from paddle.distributed import ParallelEnv

from ..datasets.builder import build_dataloader
from ..models.builder import build_model
from ..utils.visual import tensor2img, save_image
from ..utils.filesystem import makedirs, save, load
from ..utils.timer import TimeAverager
from ..metric.psnr_ssim import calculate_psnr, calculate_ssim


class Trainer:
    def __init__(self, cfg):

        # build train dataloader
        self.train_dataloader = build_dataloader(cfg.dataset.train)

        if 'lr_scheduler' in cfg.optimizer:
            cfg.optimizer.lr_scheduler.step_per_epoch = len(
                self.train_dataloader)

        # build model
        self.model = build_model(cfg)
        # multiple gpus prepare
        if ParallelEnv().nranks > 1:
            self.distributed_data_parallel()

        self.logger = logging.getLogger(__name__)
        self.enable_visualdl = cfg.get('enable_visualdl', False)
        if self.enable_visualdl:
            import visualdl
            self.vdl_logger = visualdl.LogWriter(logdir=cfg.output_dir)

        # base config
        self.output_dir = cfg.output_dir
        self.epochs = cfg.epochs
        self.start_epoch = 1
        self.current_epoch = 1
        self.batch_id = 0
        self.global_steps = 0
        self.weight_interval = cfg.snapshot_config.interval
        self.log_interval = cfg.log_config.interval
        self.visual_interval = cfg.log_config.visiual_interval
        self.validate_interval = -1
        if cfg.get('validate', None) is not None:
            self.validate_interval = cfg.validate.get('interval', -1)
        self.cfg = cfg

        self.local_rank = ParallelEnv().local_rank

        # time count
        self.steps_per_epoch = len(self.train_dataloader)
        self.total_steps = self.epochs * self.steps_per_epoch

        self.time_count = {}
        self.best_metric = {}

    def distributed_data_parallel(self):
        strategy = paddle.distributed.prepare_context()
        for net_name, net in self.model.nets.items():
            self.model.nets[net_name] = paddle.DataParallel(net, strategy)

    def train(self):
        reader_cost_averager = TimeAverager()
        batch_cost_averager = TimeAverager()

        for epoch in range(self.start_epoch, self.epochs + 1):
            self.current_epoch = epoch
            start_time = step_start_time = time.time()
            for i, data in enumerate(self.train_dataloader):
                reader_cost_averager.record(time.time() - step_start_time)

                self.batch_id = i
                # unpack data from dataset and apply preprocessing
                # data input should be dict
                self.model.set_input(data)
                self.model.optimize_parameters()

                batch_cost_averager.record(time.time() - step_start_time,
                                           num_samples=self.cfg.get(
                                               'batch_size', 1))

                step_start_time = time.time()
                
                if i % self.log_interval == 0:
                    self.data_time = reader_cost_averager.get_average()
                    self.step_time = batch_cost_averager.get_average()
                    self.ips = batch_cost_averager.get_ips_average()
                    self.print_log()

                    reader_cost_averager.reset()
                    batch_cost_averager.reset()

                if i % self.visual_interval == 0:
                    self.visual('visual_train')
<<<<<<< HEAD
=======
                self.global_steps += 1
                step_start_time = time.time()
>>>>>>> 05483bee

            self.logger.info(
                'train one epoch use time: {:.3f} seconds.'.format(time.time() -
                                                                   start_time))
            if self.validate_interval > -1 and epoch % self.validate_interval:
                self.validate()
            self.model.lr_scheduler.step()
            if epoch % self.weight_interval == 0:
                self.save(epoch, 'weight', keep=-1)
            self.save(epoch)

    def validate(self):
        if not hasattr(self, 'val_dataloader'):
            self.val_dataloader = build_dataloader(self.cfg.dataset.val,
                                                   is_train=False)

        metric_result = {}

        for i, data in enumerate(self.val_dataloader):
            self.batch_id = i

            self.model.set_input(data)
            self.model.test()

            visual_results = {}
            current_paths = self.model.get_image_paths()
            current_visuals = self.model.get_current_visuals()

            for j in range(len(current_paths)):
                short_path = os.path.basename(current_paths[j])
                basename = os.path.splitext(short_path)[0]
                for k, img_tensor in current_visuals.items():
                    name = '%s_%s' % (basename, k)
                    visual_results.update({name: img_tensor[j]})
                if 'psnr' in self.cfg.validate.metrics:
                    if 'psnr' not in metric_result:
                        metric_result['psnr'] = calculate_psnr(
                            tensor2img(current_visuals['output'][j], (0., 1.)),
                            tensor2img(current_visuals['gt'][j], (0., 1.)),
                            **self.cfg.validate.metrics.psnr)
                    else:
                        metric_result['psnr'] += calculate_psnr(
                            tensor2img(current_visuals['output'][j], (0., 1.)),
                            tensor2img(current_visuals['gt'][j], (0., 1.)),
                            **self.cfg.validate.metrics.psnr)
                if 'ssim' in self.cfg.validate.metrics:
                    if 'ssim' not in metric_result:
                        metric_result['ssim'] = calculate_ssim(
                            tensor2img(current_visuals['output'][j], (0., 1.)),
                            tensor2img(current_visuals['gt'][j], (0., 1.)),
                            **self.cfg.validate.metrics.ssim)
                    else:
                        metric_result['ssim'] += calculate_ssim(
                            tensor2img(current_visuals['output'][j], (0., 1.)),
                            tensor2img(current_visuals['gt'][j], (0., 1.)),
                            **self.cfg.validate.metrics.ssim)

            self.visual('visual_val',
                        visual_results=visual_results,
                        step=self.batch_id)

            if i % self.log_interval == 0:
                self.logger.info('val iter: [%d/%d]' %
                                 (i, len(self.val_dataloader)))

        for metric_name in metric_result.keys():
            metric_result[metric_name] /= len(self.val_dataloader.dataset)

        self.logger.info('Epoch {} validate end: {}'.format(
            self.current_epoch, metric_result))

    def test(self):
        if not hasattr(self, 'test_dataloader'):
            self.test_dataloader = build_dataloader(self.cfg.dataset.test,
                                                    is_train=False)

        # data[0]: img, data[1]: img path index
        # test batch size must be 1
        for i, data in enumerate(self.test_dataloader):
            self.batch_id = i

            self.model.set_input(data)
            self.model.test()

            visual_results = {}
            current_paths = self.model.get_image_paths()
            current_visuals = self.model.get_current_visuals()

            for j in range(len(current_paths)):
                short_path = os.path.basename(current_paths[j])
                basename = os.path.splitext(short_path)[0]
                for k, img_tensor in current_visuals.items():
                    name = '%s_%s' % (basename, k)
                    visual_results.update({name: img_tensor[j]})

            self.visual('visual_test',
                        visual_results=visual_results,
                        step=self.batch_id,
                        is_save_image=True)

            if i % self.log_interval == 0:
                self.logger.info('Test iter: [%d/%d]' %
                                 (i, len(self.test_dataloader)))

    def print_log(self):
        losses = self.model.get_current_losses()
        message = 'Epoch: %d, iters: %d ' % (self.current_epoch, self.batch_id)

        message += '%s: %.6f ' % ('lr', self.current_learning_rate)

        for k, v in losses.items():
            message += '%s: %.3f ' % (k, v)
            if self.enable_visualdl:
                self.vdl_logger.add_scalar(k, v, step=self.global_steps)

        if hasattr(self, 'step_time'):
            message += 'batch_cost: %.5f sec ' % self.step_time

        if hasattr(self, 'data_time'):
            message += 'reader_cost: %.5f sec ' % self.data_time

        if hasattr(self, 'ips'):
            message += 'ips: %.5f images/s ' % self.ips

        if hasattr(self, 'step_time'):
            cur_step = self.steps_per_epoch * (self.current_epoch -
                                               1) + self.batch_id
            eta = self.step_time * (self.total_steps - cur_step - 1)
            eta_str = str(datetime.timedelta(seconds=int(eta)))
            message += f'eta: {eta_str}'

        # print the message
        self.logger.info(message)

    @property
    def current_learning_rate(self):
        for optimizer in self.model.optimizers.values():
            return optimizer.get_lr()

    def visual(self,
               results_dir,
               visual_results=None,
               step=None,
               is_save_image=False):
        """
        visual the images, use visualdl or directly write to the directory

        Parameters:
            results_dir (str)     --  directory name which contains saved images
            visual_results (dict) --  the results images dict
            step (int)            --  global steps, used in visualdl
            is_save_image (bool)  --  weather write to the directory or visualdl
        """
        self.model.compute_visuals()

        if visual_results is None:
            visual_results = self.model.get_current_visuals()

        min_max = self.cfg.get('min_max', None)
        if min_max is None:
            min_max = (-1., 1.)
        image_num = self.cfg.get('image_num', None)
        if (image_num is None) or (not self.enable_visualdl):
            image_num = 1
        for label, image in visual_results.items():
            image_numpy = tensor2img(image, min_max, image_num)
            if (not is_save_image) and self.enable_visualdl:
                self.vdl_logger.add_image(
                    results_dir + '/' + label,
                    image_numpy,
                    step=step if step else self.global_steps,
                    dataformats="HWC" if image_num == 1 else "NCHW")
            else:
                if self.cfg.is_train:
                    msg = 'epoch%.3d_' % self.current_epoch
                else:
                    msg = ''
                makedirs(os.path.join(self.output_dir, results_dir))
                img_path = os.path.join(self.output_dir, results_dir,
                                        msg + '%s.png' % (label))
                save_image(image_numpy, img_path)

    def save(self, epoch, name='checkpoint', keep=1):
        if self.local_rank != 0:
            return

        assert name in ['checkpoint', 'weight']

        state_dicts = {}
        save_filename = 'epoch_%s_%s.pdparams' % (epoch, name)
        save_path = os.path.join(self.output_dir, save_filename)
        for net_name, net in self.model.nets.items():
            state_dicts[net_name] = net.state_dict()

        if name == 'weight':
            save(state_dicts, save_path)
            return

        state_dicts['epoch'] = epoch

        for opt_name, opt in self.model.optimizers.items():
            state_dicts[opt_name] = opt.state_dict()

        save(state_dicts, save_path)

        if keep > 0:
            try:
                checkpoint_name_to_be_removed = os.path.join(
                    self.output_dir,
                    'epoch_%s_%s.pdparams' % (epoch - keep, name))
                if os.path.exists(checkpoint_name_to_be_removed):
                    os.remove(checkpoint_name_to_be_removed)

            except Exception as e:
                self.logger.info('remove old checkpoints error: {}'.format(e))

    def resume(self, checkpoint_path):
        state_dicts = load(checkpoint_path)
        if state_dicts.get('epoch', None) is not None:
            self.start_epoch = state_dicts['epoch'] + 1
            self.global_steps = self.steps_per_epoch * state_dicts['epoch']

        for net_name, net in self.model.nets.items():
            net.set_state_dict(state_dicts[net_name])

        for opt_name, opt in self.model.optimizers.items():
            opt.set_state_dict(state_dicts[opt_name])

    def load(self, weight_path):
        state_dicts = load(weight_path)

        for net_name, net in self.model.nets.items():
            net.set_state_dict(state_dicts[net_name])

    def close(self):
        """
        when finish the training need close file handler or other.

        """
        if self.enable_visualdl:
            self.vdl_logger.close()<|MERGE_RESOLUTION|>--- conflicted
+++ resolved
@@ -114,11 +114,8 @@
 
                 if i % self.visual_interval == 0:
                     self.visual('visual_train')
-<<<<<<< HEAD
-=======
+
                 self.global_steps += 1
-                step_start_time = time.time()
->>>>>>> 05483bee
 
             self.logger.info(
                 'train one epoch use time: {:.3f} seconds.'.format(time.time() -

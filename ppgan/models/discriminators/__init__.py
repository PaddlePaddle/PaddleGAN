--- conflicted
+++ resolved
@@ -12,9 +12,6 @@
 # See the License for the specific language governing permissions and
 # limitations under the License.
 
-<<<<<<< HEAD
 from .nlayers import NLayerDiscriminator, NLayerDiscriminatorWithClassification
-=======
 from .nlayers import NLayerDiscriminator
-from .dcdiscriminator import DCDiscriminator
->>>>>>> 59cf316a
+from .dcdiscriminator import DCDiscriminator
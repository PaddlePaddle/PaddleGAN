#   Copyright (c) 2021 PaddlePaddle Authors. All Rights Reserve.
#
# Licensed under the Apache License, Version 2.0 (the "License");
# you may not use this file except in compliance with the License.
# You may obtain a copy of the License at
#
#    http://www.apache.org/licenses/LICENSE-2.0
#
# Unless required by applicable law or agreed to in writing, software
# distributed under the License is distributed on an "AS IS" BASIS,
# WITHOUT WARRANTIES OR CONDITIONS OF ANY KIND, either express or implied.
# See the License for the specific language governing permissions and
# limitations under the License.

import numpy as np

import paddle
import paddle.nn as nn
import paddle.nn.functional as F
<<<<<<< HEAD
from paddle.vision.ops import DeformConv2D

=======
>>>>>>> 81a3caf0
from ...utils.download import get_path_from_url
from ...modules.init import kaiming_normal_, constant_
from .builder import GENERATORS


@paddle.no_grad()
def default_init_weights(layer_list, scale=1, bias_fill=0, **kwargs):
    """Initialize network weights.

    Args:
        layer_list (list[nn.Layer] | nn.Layer): Layers to be initialized.
        scale (float): Scale initialized weights, especially for residual
            blocks. Default: 1.
        bias_fill (float): The value to fill bias. Default: 0
        kwargs (dict): Other arguments for initialization function.
    """
    if not isinstance(layer_list, list):
        layer_list = [layer_list]
    for m in layer_list:
        if isinstance(m, nn.Conv2D):
            kaiming_normal_(m.weight, **kwargs)
            scale_weight = scale * m.weight
            m.weight.set_value(scale_weight)
            if m.bias is not None:
                constant_(m.bias, bias_fill)
        elif isinstance(m, nn.Linear):
            kaiming_normal_(m.weight, **kwargs)
            scale_weight = scale * m.weight
            m.weight.set_value(scale_weight)
            if m.bias is not None:
                constant_(m.bias, bias_fill)
        elif isinstance(m, nn.BatchNorm):
            constant_(m.weight, 1)


class PixelShufflePack(nn.Layer):
    """ Pixel Shuffle upsample layer.

    Args:
        in_channels (int): Number of input channels.
        out_channels (int): Number of output channels.
        scale_factor (int): Upsample ratio.
        upsample_kernel (int): Kernel size of Conv layer to expand channels.

    Returns:
        Upsampled feature map.
    """
    def __init__(self, in_channels, out_channels, scale_factor,
                 upsample_kernel):
        super().__init__()
        self.in_channels = in_channels
        self.out_channels = out_channels
        self.scale_factor = scale_factor
        self.upsample_kernel = upsample_kernel
        self.upsample_conv = nn.Conv2D(self.in_channels,
                                       self.out_channels * scale_factor *
                                       scale_factor,
                                       self.upsample_kernel,
                                       padding=(self.upsample_kernel - 1) // 2)
        self.pixel_shuffle = nn.PixelShuffle(self.scale_factor)
        self.init_weights()

    def init_weights(self):
        """Initialize weights for PixelShufflePack.
        """
        default_init_weights(self, 1)

    def forward(self, x):
        """Forward function for PixelShufflePack.

        Args:
            x (Tensor): Input tensor with shape (in_channels, c, h, w).

        Returns:
            Tensor with shape (out_channels, c, scale_factor*h, scale_factor*w).
        """
        x = self.upsample_conv(x)
        x = self.pixel_shuffle(x)
        return x


def MakeMultiBlocks(func, num_layers, nf=64):
    """Make layers by stacking the same blocks.

    Args:
        func (nn.Layer): nn.Layer class for basic block.
        num_layers (int): number of blocks.

    Returns:
        nn.Sequential: Stacked blocks in nn.Sequential.
    """
    Blocks = nn.Sequential()
    for i in range(num_layers):
        Blocks.add_sublayer('block%d' % i, func(nf))
    return Blocks


class ResidualBlockNoBN(nn.Layer):
    """Residual block without BN.

    It has a style of:
        ---Conv-ReLU-Conv-+-
         |________________|

    Args:
        nf (int): Channel number of intermediate features.
            Default: 64.
        res_scale (float): Residual scale. Default: 1.0.
    """
    def __init__(self, nf=64, res_scale=1.0):
        super(ResidualBlockNoBN, self).__init__()
        self.nf = nf
        self.res_scale = res_scale
        self.conv1 = nn.Conv2D(self.nf, self.nf, 3, 1, 1)
        self.conv2 = nn.Conv2D(self.nf, self.nf, 3, 1, 1)
        self.relu = nn.ReLU()
        if self.res_scale == 1.0:
            default_init_weights([self.conv1, self.conv2], 0.1)

    def forward(self, x):
        """Forward function.

        Args:
            x (Tensor): Input tensor with shape (n, c, h, w).

        Returns:
            Tensor with shape (n, c, h, w).
        """
        identity = x
        out = self.conv2(self.relu(self.conv1(x)))
        return identity + out * self.res_scale


def flow_warp(x,
              flow,
              interpolation='bilinear',
              padding_mode='zeros',
              align_corners=True):
    """Warp an image or a feature map with optical flow.

    Args:
        x (Tensor): Tensor with size (n, c, h, w).
        flow (Tensor): Tensor with size (n, h, w, 2). The last dimension is
            a two-channel, denoting the width and height relative offsets.
            Note that the values are not normalized to [-1, 1].
        interpolation (str): Interpolation mode: 'nearest' or 'bilinear'.
            Default: 'bilinear'.
        padding_mode (str): Padding mode: 'zeros' or 'border' or 'reflection'.
            Default: 'zeros'.
        align_corners (bool): Whether align corners. Default: True.

    Returns:
        Tensor: Warped image or feature map.
    """
    if x.shape[-2:] != flow.shape[1:3]:
        raise ValueError(f'The spatial sizes of input ({x.shape[-2:]}) and '
                         f'flow ({flow.shape[1:3]}) are not the same.')
    _, _, h, w = x.shape
    # create mesh grid
    grid_y, grid_x = paddle.meshgrid(paddle.arange(0, h), paddle.arange(0, w))
    grid = paddle.stack((grid_x, grid_y), axis=2)  # (w, h, 2)
    grid = paddle.cast(grid, 'float32')
    grid.stop_gradient = True

    grid_flow = grid + flow
    # scale grid_flow to [-1,1]
    grid_flow_x = 2.0 * grid_flow[:, :, :, 0] / max(w - 1, 1) - 1.0
    grid_flow_y = 2.0 * grid_flow[:, :, :, 1] / max(h - 1, 1) - 1.0
    grid_flow = paddle.stack((grid_flow_x, grid_flow_y), axis=3)
    output = F.grid_sample(x,
                           grid_flow,
                           mode=interpolation,
                           padding_mode=padding_mode,
                           align_corners=align_corners)
    return output


class SPyNetBasicModule(nn.Layer):
    """Basic Module for SPyNet.

    Paper:
        Optical Flow Estimation using a Spatial Pyramid Network, CVPR, 2017
    """
    def __init__(self):
        super().__init__()

        self.conv1 = nn.Conv2D(in_channels=8,
                               out_channels=32,
                               kernel_size=7,
                               stride=1,
                               padding=3)
        self.conv2 = nn.Conv2D(in_channels=32,
                               out_channels=64,
                               kernel_size=7,
                               stride=1,
                               padding=3)
        self.conv3 = nn.Conv2D(in_channels=64,
                               out_channels=32,
                               kernel_size=7,
                               stride=1,
                               padding=3)
        self.conv4 = nn.Conv2D(in_channels=32,
                               out_channels=16,
                               kernel_size=7,
                               stride=1,
                               padding=3)
        self.conv5 = nn.Conv2D(in_channels=16,
                               out_channels=2,
                               kernel_size=7,
                               stride=1,
                               padding=3)
        self.relu = nn.ReLU()

    def forward(self, tensor_input):
        """
        Args:
            tensor_input (Tensor): Input tensor with shape (b, 8, h, w).
                8 channels contain:
                [reference image (3), neighbor image (3), initial flow (2)].

        Returns:
            Tensor: Refined flow with shape (b, 2, h, w)
        """
        out = self.relu(self.conv1(tensor_input))
        out = self.relu(self.conv2(out))
        out = self.relu(self.conv3(out))
        out = self.relu(self.conv4(out))
        out = self.conv5(out)
        return out


class SPyNet(nn.Layer):
    """SPyNet network structure.

    The difference to the SPyNet in paper is that
        1. more SPyNetBasicModule is used in this version, and
        2. no batch normalization is used in this version.

    Paper:
        Optical Flow Estimation using a Spatial Pyramid Network, CVPR, 2017

    """
    def __init__(self):
        super().__init__()

        self.basic_module0 = SPyNetBasicModule()
        self.basic_module1 = SPyNetBasicModule()
        self.basic_module2 = SPyNetBasicModule()
        self.basic_module3 = SPyNetBasicModule()
        self.basic_module4 = SPyNetBasicModule()
        self.basic_module5 = SPyNetBasicModule()

        self.register_buffer(
            'mean',
            paddle.to_tensor([0.485, 0.456, 0.406]).reshape([1, 3, 1, 1]))
        self.register_buffer(
            'std',
            paddle.to_tensor([0.229, 0.224, 0.225]).reshape([1, 3, 1, 1]))

    def compute_flow(self, ref, supp):
        """Compute flow from ref to supp.

        Note that in this function, the images are already resized to a
        multiple of 32.

        Args:
            ref (Tensor): Reference image with shape of (n, 3, h, w).
            supp (Tensor): Supporting image with shape of (n, 3, h, w).

        Returns:
            Tensor: Estimated optical flow: (n, 2, h, w).
        """

        n, _, h, w = ref.shape

        # normalize the input images
        ref = [(ref - self.mean) / self.std]
        supp = [(supp - self.mean) / self.std]

        # generate downsampled frames
        for level in range(5):
            ref.append(F.avg_pool2d(ref[-1], kernel_size=2, stride=2))
            supp.append(F.avg_pool2d(supp[-1], kernel_size=2, stride=2))
        ref = ref[::-1]
        supp = supp[::-1]

        # flow computation
        flow = paddle.to_tensor(np.zeros([n, 2, h // 32, w // 32], 'float32'))

        # level=0
        flow_up = flow
        flow = flow_up + self.basic_module0(
            paddle.concat([
                ref[0],
                flow_warp(supp[0],
                          flow_up.transpose([0, 2, 3, 1]),
                          padding_mode='border'), flow_up
            ], 1))

        # level=1
        flow_up = F.interpolate(
            flow, scale_factor=2, mode='bilinear', align_corners=True) * 2.0
        flow = flow_up + self.basic_module1(
            paddle.concat([
                ref[1],
                flow_warp(supp[1],
                          flow_up.transpose([0, 2, 3, 1]),
                          padding_mode='border'), flow_up
            ], 1))

        # level=2
        flow_up = F.interpolate(
            flow, scale_factor=2, mode='bilinear', align_corners=True) * 2.0
        flow = flow_up + self.basic_module2(
            paddle.concat([
                ref[2],
                flow_warp(supp[2],
                          flow_up.transpose([0, 2, 3, 1]),
                          padding_mode='border'), flow_up
            ], 1))

        # level=3
        flow_up = F.interpolate(
            flow, scale_factor=2, mode='bilinear', align_corners=True) * 2.0
        flow = flow_up + self.basic_module3(
            paddle.concat([
                ref[3],
                flow_warp(supp[3],
                          flow_up.transpose([0, 2, 3, 1]),
                          padding_mode='border'), flow_up
            ], 1))

        # level=4
        flow_up = F.interpolate(
            flow, scale_factor=2, mode='bilinear', align_corners=True) * 2.0
        flow = flow_up + self.basic_module4(
            paddle.concat([
                ref[4],
                flow_warp(supp[4],
                          flow_up.transpose([0, 2, 3, 1]),
                          padding_mode='border'), flow_up
            ], 1))

        # level=5
        flow_up = F.interpolate(
            flow, scale_factor=2, mode='bilinear', align_corners=True) * 2.0
        flow = flow_up + self.basic_module5(
            paddle.concat([
                ref[5],
                flow_warp(supp[5],
                          flow_up.transpose([0, 2, 3, 1]),
                          padding_mode='border'), flow_up
            ], 1))

        return flow

    def forward(self, ref, supp):
        """Forward function of SPyNet.

        This function computes the optical flow from ref to supp.

        Args:
            ref (Tensor): Reference image with shape of (n, 3, h, w).
            supp (Tensor): Supporting image with shape of (n, 3, h, w).

        Returns:
            Tensor: Estimated optical flow: (n, 2, h, w).
        """

        # upsize to a multiple of 32
        h, w = ref.shape[2:4]
        w_up = w if (w % 32) == 0 else 32 * (w // 32 + 1)
        h_up = h if (h % 32) == 0 else 32 * (h // 32 + 1)
        ref = F.interpolate(ref,
                            size=(h_up, w_up),
                            mode='bilinear',
                            align_corners=False)
        supp = F.interpolate(supp,
                             size=(h_up, w_up),
                             mode='bilinear',
                             align_corners=False)
        ref.stop_gradient = False
        supp.stop_gradient = False
        # compute flow, and resize back to the original resolution
        flow_up = self.compute_flow(ref, supp)
        flow = F.interpolate(flow_up,
                             size=(h, w),
                             mode='bilinear',
                             align_corners=False)

        # adjust the flow values
        # todo: grad bug
        # flow[:, 0, :, :] *= (float(w) / float(w_up))
        # flow[:, 1, :, :] *= (float(h) / float(h_up))

        flow_x = flow[:, 0:1, :, :] * (float(w) / float(w_up))
        flow_y = flow[:, 1:2, :, :] * (float(h) / float(h_up))
        flow = paddle.concat([flow_x, flow_y], 1)

        return flow


class ResidualBlocksWithInputConv(nn.Layer):
    """Residual blocks with a convolution in front.

    Args:
        in_channels (int): Number of input channels of the first conv.
        out_channels (int): Number of channels of the residual blocks.
            Default: 64.
        num_blocks (int): Number of residual blocks. Default: 30.
    """
    def __init__(self, in_channels, out_channels=64, num_blocks=30):
        super().__init__()

        # a convolution used to match the channels of the residual blocks
        self.covn1 = nn.Conv2D(in_channels, out_channels, 3, 1, 1)
        self.Leaky_relu = nn.LeakyReLU(negative_slope=0.1)

        # residual blocks
        self.ResidualBlocks = MakeMultiBlocks(ResidualBlockNoBN,
                                              num_blocks,
                                              nf=out_channels)

    def forward(self, feat):
        """
        Forward function for ResidualBlocksWithInputConv.

        Args:
            feat (Tensor): Input feature with shape (n, in_channels, h, w)

        Returns:
            Tensor: Output feature with shape (n, out_channels, h, w)
        """
        out = self.Leaky_relu(self.covn1(feat))
        out = self.ResidualBlocks(out)
        return out


@GENERATORS.register()
class BasicVSRNet(nn.Layer):
    """BasicVSR network structure for video super-resolution.

    Support only x4 upsampling.
    Paper:
        BasicVSR: The Search for Essential Components in Video Super-Resolution
        and Beyond, CVPR, 2021

    Args:
        mid_channels (int): Channel number of the intermediate features.
            Default: 64.
        num_blocks (int): Number of residual blocks in each propagation branch.
            Default: 30.
    """
    def __init__(self, mid_channels=64, num_blocks=30):

        super().__init__()

        self.mid_channels = mid_channels

        # optical flow network for feature alignment
        self.spynet = SPyNet()
        weight_path = get_path_from_url(
            'https://paddlegan.bj.bcebos.com/models/spynet.pdparams')
        self.spynet.set_state_dict(paddle.load(weight_path))

        # propagation branches
        self.backward_resblocks = ResidualBlocksWithInputConv(
            mid_channels + 3, mid_channels, num_blocks)
        self.forward_resblocks = ResidualBlocksWithInputConv(
            mid_channels + 3, mid_channels, num_blocks)

        # upsample
        self.fusion = nn.Conv2D(mid_channels * 2, mid_channels, 1, 1, 0)
        self.upsample1 = PixelShufflePack(mid_channels,
                                          mid_channels,
                                          2,
                                          upsample_kernel=3)
        self.upsample2 = PixelShufflePack(mid_channels,
                                          64,
                                          2,
                                          upsample_kernel=3)
        self.conv_hr = nn.Conv2D(64, 64, 3, 1, 1)
        self.conv_last = nn.Conv2D(64, 3, 3, 1, 1)
        self.img_upsample = nn.Upsample(scale_factor=4,
                                        mode='bilinear',
                                        align_corners=False)

        # activation function
        self.lrelu = nn.LeakyReLU(negative_slope=0.1)

    def check_if_mirror_extended(self, lrs):
        """Check whether the input is a mirror-extended sequence.

        If mirror-extended, the i-th (i=0, ..., t-1) frame is equal to the
        (t-1-i)-th frame.

        Args:
            lrs (tensor): Input LR images with shape (n, t, c, h, w)
        """

        self.is_mirror_extended = False
        if lrs.shape[1] % 2 == 0:
            lrs_1, lrs_2 = paddle.chunk(lrs, 2, axis=1)
            lrs_2 = paddle.flip(lrs_2, [1])
            if paddle.norm(lrs_1 - lrs_2) == 0:
                self.is_mirror_extended = True

    def compute_flow(self, lrs):
        """Compute optical flow using SPyNet for feature warping.

        Note that if the input is an mirror-extended sequence, 'flows_forward'
        is not needed, since it is equal to 'flows_backward.flip(1)'.

        Args:
            lrs (tensor): Input LR images with shape (n, t, c, h, w)

        Return:
            tuple(Tensor): Optical flow. 'flows_forward' corresponds to the
                flows used for forward-time propagation (current to previous).
                'flows_backward' corresponds to the flows used for
                backward-time propagation (current to next).
        """

        n, t, c, h, w = lrs.shape

        lrs_1 = lrs[:, :-1, :, :, :].reshape([-1, c, h, w])
        lrs_2 = lrs[:, 1:, :, :, :].reshape([-1, c, h, w])

        flows_backward = self.spynet(lrs_1, lrs_2).reshape([n, t - 1, 2, h, w])

        if self.is_mirror_extended:  # flows_forward = flows_backward.flip(1)
            flows_forward = None
        else:
            flows_forward = self.spynet(lrs_2,
                                        lrs_1).reshape([n, t - 1, 2, h, w])

        return flows_forward, flows_backward

    def forward(self, lrs):
        """Forward function for BasicVSR.

        Args:
            lrs (Tensor): Input LR sequence with shape (n, t, c, h, w).

        Returns:
            Tensor: Output HR sequence with shape (n, t, c, 4h, 4w).
        """

        n, t, c, h, w = lrs.shape
        assert h >= 64 and w >= 64, (
            'The height and width of inputs should be at least 64, '
            f'but got {h} and {w}.')

        # check whether the input is an extended sequence
        self.check_if_mirror_extended(lrs)

        # compute optical flow
        flows_forward, flows_backward = self.compute_flow(lrs)

        # backward-time propgation
        outputs = []
        feat_prop = paddle.to_tensor(
            np.zeros([n, self.mid_channels, h, w], 'float32'))
        for i in range(t - 1, -1, -1):
            if i < t - 1:  # no warping required for the last timestep
                flow = flows_backward[:, i, :, :, :]
                feat_prop = flow_warp(feat_prop, flow.transpose([0, 2, 3, 1]))

            feat_prop = paddle.concat([lrs[:, i, :, :, :], feat_prop], axis=1)
            feat_prop = self.backward_resblocks(feat_prop)

            outputs.append(feat_prop)
        outputs = outputs[::-1]

        # forward-time propagation and upsampling
        feat_prop = paddle.zeros_like(feat_prop)
        for i in range(0, t):
            lr_curr = lrs[:, i, :, :, :]
            if i > 0:  # no warping required for the first timestep
                if flows_forward is not None:
                    flow = flows_forward[:, i - 1, :, :, :]
                else:
                    flow = flows_backward[:, -i, :, :, :]
                feat_prop = flow_warp(feat_prop, flow.transpose([0, 2, 3, 1]))

            feat_prop = paddle.concat([lr_curr, feat_prop], axis=1)
            feat_prop = self.forward_resblocks(feat_prop)

            # upsampling given the backward and forward features
            out = paddle.concat([outputs[i], feat_prop], axis=1)
            out = self.lrelu(self.fusion(out))
            out = self.lrelu(self.upsample1(out))
            out = self.lrelu(self.upsample2(out))
            out = self.lrelu(self.conv_hr(out))
            out = self.conv_last(out)
            base = self.img_upsample(lr_curr)
            out += base
            outputs[i] = out

        return paddle.stack(outputs, axis=1)


class SecondOrderDeformableAlignment(nn.Layer):
    """Second-order deformable alignment module.
    Args:
        in_channels (int): Same as nn.Conv2d.
        out_channels (int): Same as nn.Conv2d.
        kernel_size (int or tuple[int]): Same as nn.Conv2d.
        stride (int or tuple[int]): Same as nn.Conv2d.
        padding (int or tuple[int]): Same as nn.Conv2d.
        dilation (int or tuple[int]): Same as nn.Conv2d.
        groups (int): Same as nn.Conv2d.
        deformable_groups (int).
    """
    def __init__(self,
                 in_channels=128,
                 out_channels=64,
                 kernel_size=3,
                 stride=1,
                 padding=1,
                 dilation=1,
                 groups=1,
                 deformable_groups=16):
        super(SecondOrderDeformableAlignment, self).__init__()

        self.conv_offset = nn.Sequential(
            nn.Conv2D(3 * out_channels + 4, out_channels, 3, 1, 1),
            nn.LeakyReLU(negative_slope=0.1),
            nn.Conv2D(out_channels, out_channels, 3, 1, 1),
            nn.LeakyReLU(negative_slope=0.1),
            nn.Conv2D(out_channels, out_channels, 3, 1, 1),
            nn.LeakyReLU(negative_slope=0.1),
            nn.Conv2D(out_channels, 27 * deformable_groups, 3, 1, 1),
        )
        self.dcn = DeformConv2D(in_channels,
                                out_channels,
                                kernel_size=kernel_size,
                                stride=stride,
                                padding=padding,
                                dilation=dilation,
                                deformable_groups=deformable_groups)
        self.init_offset()

    def init_offset(self):
        constant_(self.conv_offset[-1].weight, 0)
        constant_(self.conv_offset[-1].bias, 0)

    def forward(self, x, extra_feat, flow_1, flow_2):
        extra_feat = paddle.concat([extra_feat, flow_1, flow_2], axis=1)
        out = self.conv_offset(extra_feat)
        o1, o2, mask = paddle.chunk(out, 3, axis=1)

        # offset
        offset = 10 * paddle.tanh(paddle.concat((o1, o2), axis=1))
        offset_1, offset_2 = paddle.chunk(offset, 2, axis=1)
        offset_1 = offset_1 + flow_1.flip(1).tile(
            [1, offset_1.shape[1] // 2, 1, 1])
        offset_2 = offset_2 + flow_2.flip(1).tile(
            [1, offset_2.shape[1] // 2, 1, 1])
        offset = paddle.concat([offset_1, offset_2], axis=1)

        # mask
        mask = F.sigmoid(mask)

        out = self.dcn(x, offset, mask)
        return out


@GENERATORS.register()
class BasicVSRPlusPlus(nn.Layer):
    """BasicVSR++ network structure.
    Support either x4 upsampling or same size output. Since DCN is used in this
    model, it can only be used with CUDA enabled.
    Paper:
        BasicVSR++: Improving Video Super-Resolution with Enhanced Propagation
        and Alignment
    Args:
        mid_channels (int, optional): Channel number of the intermediate
            features. Default: 64.
        num_blocks (int, optional): The number of residual blocks in each
            propagation branch. Default: 7.
        is_low_res_input (bool, optional): Whether the input is low-resolution
            or not. If False, the output resolution is equal to the input
            resolution. Default: True.
    """
    def __init__(self, mid_channels=64, num_blocks=7, is_low_res_input=True):

        super().__init__()

        self.mid_channels = mid_channels
        self.is_low_res_input = is_low_res_input

        # optical flow
        self.spynet = SPyNet()
        weight_path = get_path_from_url(
            'https://paddlegan.bj.bcebos.com/models/spynet.pdparams')
        self.spynet.set_state_dict(paddle.load(weight_path))

        # feature extraction module
        if is_low_res_input:
            self.feat_extract = ResidualBlocksWithInputConv(3, mid_channels, 5)
        else:
            self.feat_extract = nn.Sequential(
                nn.Conv2D(3, mid_channels, 3, 2, 1),
                nn.LeakyReLU(negative_slope=0.1),
                nn.Conv2D(mid_channels, mid_channels, 3, 2, 1),
                nn.LeakyReLU(negative_slope=0.1),
                ResidualBlocksWithInputConv(mid_channels, mid_channels, 5))

        # propagation branches
        self.deform_align_backward_1 = SecondOrderDeformableAlignment(
            2 * mid_channels, mid_channels, 3, padding=1, deformable_groups=16)
        self.deform_align_forward_1 = SecondOrderDeformableAlignment(
            2 * mid_channels, mid_channels, 3, padding=1, deformable_groups=16)
        self.deform_align_backward_2 = SecondOrderDeformableAlignment(
            2 * mid_channels, mid_channels, 3, padding=1, deformable_groups=16)
        self.deform_align_forward_2 = SecondOrderDeformableAlignment(
            2 * mid_channels, mid_channels, 3, padding=1, deformable_groups=16)
        self.backbone_backward_1 = ResidualBlocksWithInputConv(
            2 * mid_channels, mid_channels, num_blocks)
        self.backbone_forward_1 = ResidualBlocksWithInputConv(
            3 * mid_channels, mid_channels, num_blocks)
        self.backbone_backward_2 = ResidualBlocksWithInputConv(
            4 * mid_channels, mid_channels, num_blocks)
        self.backbone_forward_2 = ResidualBlocksWithInputConv(
            5 * mid_channels, mid_channels, num_blocks)

        # upsampling module
        self.reconstruction = ResidualBlocksWithInputConv(
            5 * mid_channels, mid_channels, 5)
        self.upsample1 = PixelShufflePack(mid_channels,
                                          mid_channels,
                                          2,
                                          upsample_kernel=3)
        self.upsample2 = PixelShufflePack(mid_channels,
                                          64,
                                          2,
                                          upsample_kernel=3)
        self.conv_hr = nn.Conv2D(64, 64, 3, 1, 1)
        self.conv_last = nn.Conv2D(64, 3, 3, 1, 1)
        self.img_upsample = nn.Upsample(scale_factor=4,
                                        mode='bilinear',
                                        align_corners=False)

        # activation function
        self.lrelu = nn.LeakyReLU(negative_slope=0.1)

    def check_if_mirror_extended(self, lrs):
        """Check whether the input is a mirror-extended sequence.
        If mirror-extended, the i-th (i=0, ..., t-1) frame is equal to the
        (t-1-i)-th frame.
        Args:
            lqs (tensor): Input LR images with shape (n, t, c, h, w)
        """

        with paddle.no_grad():
            self.is_mirror_extended = False
            if lrs.shape[1] % 2 == 0:
                lrs_1, lrs_2 = paddle.chunk(lrs, 2, axis=1)
                lrs_2 = paddle.flip(lrs_2, [1])
                if paddle.norm(lrs_1 - lrs_2) == 0:
                    self.is_mirror_extended = True

    def compute_flow(self, lrs):
        """Compute optical flow using SPyNet for feature alignment.
        Note that if the input is an mirror-extended sequence, 'flows_forward'
        is not needed, since it is equal to 'flows_backward.flip(1)'.
        Args:
            lqs (tensor): Input LR images with shape (n, t, c, h, w)
        Return:
            tuple(Tensor): Optical flow. 'flows_forward' corresponds to the
                flows used for forward-time propagation (current to previous).
                'flows_backward' corresponds to the flows used for
                backward-time propagation (current to next).
        """

        n, t, c, h, w = lrs.shape

        lrs_1 = lrs[:, :-1, :, :, :].reshape([-1, c, h, w])
        lrs_2 = lrs[:, 1:, :, :, :].reshape([-1, c, h, w])

        flows_backward = self.spynet(lrs_1, lrs_2).reshape([n, t - 1, 2, h, w])

        if self.is_mirror_extended:
            flows_forward = flows_backward.flip(1)
        else:
            flows_forward = self.spynet(lrs_2,
                                        lrs_1).reshape([n, t - 1, 2, h, w])

        return flows_forward, flows_backward

    def upsample(self, lqs, feats):
        """Compute the output image given the features.
        Args:
            lqs (tensor): Input LR images with shape (n, t, c, h, w).
            feats (dict): The features from the propgation branches.
        Returns:
            Tensor: Output HR sequence with shape (n, t, c, 4h, 4w).
        """

        outputs = []
        num_outputs = len(feats['spatial'])

        mapping_idx = list(range(0, num_outputs))
        mapping_idx += mapping_idx[::-1]

        for i in range(0, lqs.shape[1]):
            hr = [feats[k].pop(0) for k in feats if k != 'spatial']
            hr.insert(0, feats['spatial'][mapping_idx[i]])
            hr = paddle.concat(hr, axis=1)

            hr = self.reconstruction(hr)
            hr = self.lrelu(self.upsample1(hr))
            hr = self.lrelu(self.upsample2(hr))
            hr = self.lrelu(self.conv_hr(hr))
            hr = self.conv_last(hr)
            if self.is_low_res_input:
                hr += self.img_upsample(lqs[:, i, :, :, :])
            else:
                hr += lqs[:, i, :, :, :]

            outputs.append(hr)

        return paddle.stack(outputs, axis=1)

    def forward(self, lqs):
        """Forward function for BasicVSR++.
        Args:
            lqs (Tensor): Input LR sequence with shape (n, t, c, h, w).
        Returns:
            Tensor: Output HR sequence with shape (n, t, c, 4h, 4w).
        """

        n, t, c, h, w = lqs.shape

        if self.is_low_res_input:
            lqs_downsample = lqs
        else:
            lqs_downsample = F.interpolate(lqs.reshape([-1, c, h, w]),
                                           scale_factor=0.25,
                                           mode='bicubic').reshape(
                                               [n, t, c, h // 4, w // 4])

        # check whether the input is an extended sequence
        self.check_if_mirror_extended(lqs)

        feats = {}
        feats_ = self.feat_extract(lqs.reshape([-1, c, h, w]))
        h, w = feats_.shape[2:]
        feats_ = feats_.reshape([n, t, -1, h, w])
        feats['spatial'] = [feats_[:, i, :, :, :] for i in range(0, t)]

        # compute optical flow using the low-res inputs
        assert lqs_downsample.shape[3] >= 64 and lqs_downsample.shape[4] >= 64, (
            'The height and width of low-res inputs must be at least 64, '
            f'but got {h} and {w}.')
        flows_forward, flows_backward = self.compute_flow(lqs_downsample)

        # feature propgation

        # backward_1
        feats['backward_1'] = []
        flows = flows_backward

        n, t, _, h, w = flows.shape

        frame_idx = range(t, -1, -1)
        flow_idx = range(t, -1, -1)
        mapping_idx = list(range(0, len(feats['spatial'])))
        mapping_idx += mapping_idx[::-1]

        feat_prop = paddle.zeros([n, self.mid_channels, h, w])

        for i, idx in enumerate(frame_idx):
            feat_current = feats['spatial'][mapping_idx[idx]]

            if i > 0:
                flow_n1 = flows[:, flow_idx[i], :, :, :]
                cond_n1 = flow_warp(feat_prop, flow_n1.transpose([0, 2, 3, 1]))

                # initialize second-order features
                feat_n2 = paddle.zeros_like(feat_prop)
                flow_n2 = paddle.zeros_like(flow_n1)
                cond_n2 = paddle.zeros_like(cond_n1)

                if i > 1:  # second-order features
                    feat_n2 = feats['backward_1'][-2]

                    flow_n2 = flows[:, flow_idx[i - 1], :, :, :]

                    flow_n2 = flow_n1 + flow_warp(
                        flow_n2, flow_n1.transpose([0, 2, 3, 1]))

                    cond_n2 = flow_warp(feat_n2, flow_n2.transpose([0, 2, 3,
                                                                    1]))

                # flow-guided deformable convolution
                cond = paddle.concat([cond_n1, feat_current, cond_n2], axis=1)
                feat_prop = paddle.concat([feat_prop, feat_n2], axis=1)

                feat_prop = self.deform_align_backward_1(
                    feat_prop, cond, flow_n1, flow_n2)

            # concatenate and residual blocks
            feat = [feat_current] + [
                feats[k][idx]
                for k in feats if k not in ['spatial', 'backward_1']
            ] + [feat_prop]

            feat = paddle.concat(feat, axis=1)
            feat_prop = feat_prop + self.backbone_backward_1(feat)
            feats['backward_1'].append(feat_prop)

        feats['backward_1'] = feats['backward_1'][::-1]

        # forward_1
        feats['forward_1'] = []
        flows = flows_forward

        n, t, _, h, w = flows.shape

        frame_idx = range(0, t + 1)
        flow_idx = range(-1, t)
        mapping_idx = list(range(0, len(feats['spatial'])))
        mapping_idx += mapping_idx[::-1]

        feat_prop = paddle.zeros([n, self.mid_channels, h, w])

        for i, idx in enumerate(frame_idx):
            feat_current = feats['spatial'][mapping_idx[idx]]

            if i > 0:
                flow_n1 = flows[:, flow_idx[i], :, :, :]
                cond_n1 = flow_warp(feat_prop, flow_n1.transpose([0, 2, 3, 1]))

                # initialize second-order features
                feat_n2 = paddle.zeros_like(feat_prop)
                flow_n2 = paddle.zeros_like(flow_n1)
                cond_n2 = paddle.zeros_like(cond_n1)

                if i > 1:  # second-order features
                    feat_n2 = feats['forward_1'][-2]

                    flow_n2 = flows[:, flow_idx[i - 1], :, :, :]

                    flow_n2 = flow_n1 + flow_warp(
                        flow_n2, flow_n1.transpose([0, 2, 3, 1]))

                    cond_n2 = flow_warp(feat_n2, flow_n2.transpose([0, 2, 3,
                                                                    1]))

                # flow-guided deformable convolution
                cond = paddle.concat([cond_n1, feat_current, cond_n2], axis=1)
                feat_prop = paddle.concat([feat_prop, feat_n2], axis=1)

                feat_prop = self.deform_align_forward_1(feat_prop, cond,
                                                        flow_n1, flow_n2)

            # concatenate and residual blocks
            feat = [feat_current] + [
                feats[k][idx]
                for k in feats if k not in ['spatial', 'forward_1']
            ] + [feat_prop]

            feat = paddle.concat(feat, axis=1)
            feat_prop = feat_prop + self.backbone_forward_1(feat)
            feats['forward_1'].append(feat_prop)

        # backward_2
        feats['backward_2'] = []
        flows = flows_backward

        n, t, _, h, w = flows.shape

        frame_idx = range(t, -1, -1)
        flow_idx = range(t, -1, -1)
        mapping_idx = list(range(0, len(feats['spatial'])))
        mapping_idx += mapping_idx[::-1]

        feat_prop = paddle.zeros([n, self.mid_channels, h, w])

        for i, idx in enumerate(frame_idx):
            feat_current = feats['spatial'][mapping_idx[idx]]

            if i > 0:
                flow_n1 = flows[:, flow_idx[i], :, :, :]
                cond_n1 = flow_warp(feat_prop, flow_n1.transpose([0, 2, 3, 1]))

                # initialize second-order features
                feat_n2 = paddle.zeros_like(feat_prop)
                flow_n2 = paddle.zeros_like(flow_n1)
                cond_n2 = paddle.zeros_like(cond_n1)

                if i > 1:  # second-order features
                    feat_n2 = feats['backward_2'][-2]

                    flow_n2 = flows[:, flow_idx[i - 1], :, :, :]

                    flow_n2 = flow_n1 + flow_warp(
                        flow_n2, flow_n1.transpose([0, 2, 3, 1]))

                    cond_n2 = flow_warp(feat_n2, flow_n2.transpose([0, 2, 3,
                                                                    1]))

                # flow-guided deformable convolution
                cond = paddle.concat([cond_n1, feat_current, cond_n2], axis=1)
                feat_prop = paddle.concat([feat_prop, feat_n2], axis=1)

                feat_prop = self.deform_align_backward_2(
                    feat_prop, cond, flow_n1, flow_n2)

            # concatenate and residual blocks
            feat = [feat_current] + [
                feats[k][idx]
                for k in feats if k not in ['spatial', 'backward_2']
            ] + [feat_prop]

            feat = paddle.concat(feat, axis=1)
            feat_prop = feat_prop + self.backbone_backward_2(feat)
            feats['backward_2'].append(feat_prop)

        feats['backward_2'] = feats['backward_2'][::-1]

        # forward_2
        feats['forward_2'] = []
        flows = flows_forward

        n, t, _, h, w = flows.shape

        frame_idx = range(0, t + 1)
        flow_idx = range(-1, t)
        mapping_idx = list(range(0, len(feats['spatial'])))
        mapping_idx += mapping_idx[::-1]

        feat_prop = paddle.zeros([n, self.mid_channels, h, w])

        for i, idx in enumerate(frame_idx):
            feat_current = feats['spatial'][mapping_idx[idx]]

            if i > 0:
                flow_n1 = flows[:, flow_idx[i], :, :, :]
                cond_n1 = flow_warp(feat_prop, flow_n1.transpose([0, 2, 3, 1]))

                # initialize second-order features
                feat_n2 = paddle.zeros_like(feat_prop)
                flow_n2 = paddle.zeros_like(flow_n1)
                cond_n2 = paddle.zeros_like(cond_n1)

                if i > 1:  # second-order features
                    feat_n2 = feats['forward_2'][-2]

                    flow_n2 = flows[:, flow_idx[i - 1], :, :, :]

                    flow_n2 = flow_n1 + flow_warp(
                        flow_n2, flow_n1.transpose([0, 2, 3, 1]))

                    cond_n2 = flow_warp(feat_n2, flow_n2.transpose([0, 2, 3,
                                                                    1]))

                # flow-guided deformable convolution
                cond = paddle.concat([cond_n1, feat_current, cond_n2], axis=1)
                feat_prop = paddle.concat([feat_prop, feat_n2], axis=1)

                feat_prop = self.deform_align_forward_2(feat_prop, cond,
                                                        flow_n1, flow_n2)

            # concatenate and residual blocks
            feat = [feat_current] + [
                feats[k][idx]
                for k in feats if k not in ['spatial', 'forward_2']
            ] + [feat_prop]

            feat = paddle.concat(feat, axis=1)
            feat_prop = feat_prop + self.backbone_forward_2(feat)
            feats['forward_2'].append(feat_prop)

        return self.upsample(lqs, feats)<|MERGE_RESOLUTION|>--- conflicted
+++ resolved
@@ -17,11 +17,7 @@
 import paddle
 import paddle.nn as nn
 import paddle.nn.functional as F
-<<<<<<< HEAD
 from paddle.vision.ops import DeformConv2D
-
-=======
->>>>>>> 81a3caf0
 from ...utils.download import get_path_from_url
 from ...modules.init import kaiming_normal_, constant_
 from .builder import GENERATORS
@@ -687,415 +683,4 @@
         mask = F.sigmoid(mask)
 
         out = self.dcn(x, offset, mask)
-        return out
-
-
-@GENERATORS.register()
-class BasicVSRPlusPlus(nn.Layer):
-    """BasicVSR++ network structure.
-    Support either x4 upsampling or same size output. Since DCN is used in this
-    model, it can only be used with CUDA enabled.
-    Paper:
-        BasicVSR++: Improving Video Super-Resolution with Enhanced Propagation
-        and Alignment
-    Args:
-        mid_channels (int, optional): Channel number of the intermediate
-            features. Default: 64.
-        num_blocks (int, optional): The number of residual blocks in each
-            propagation branch. Default: 7.
-        is_low_res_input (bool, optional): Whether the input is low-resolution
-            or not. If False, the output resolution is equal to the input
-            resolution. Default: True.
-    """
-    def __init__(self, mid_channels=64, num_blocks=7, is_low_res_input=True):
-
-        super().__init__()
-
-        self.mid_channels = mid_channels
-        self.is_low_res_input = is_low_res_input
-
-        # optical flow
-        self.spynet = SPyNet()
-        weight_path = get_path_from_url(
-            'https://paddlegan.bj.bcebos.com/models/spynet.pdparams')
-        self.spynet.set_state_dict(paddle.load(weight_path))
-
-        # feature extraction module
-        if is_low_res_input:
-            self.feat_extract = ResidualBlocksWithInputConv(3, mid_channels, 5)
-        else:
-            self.feat_extract = nn.Sequential(
-                nn.Conv2D(3, mid_channels, 3, 2, 1),
-                nn.LeakyReLU(negative_slope=0.1),
-                nn.Conv2D(mid_channels, mid_channels, 3, 2, 1),
-                nn.LeakyReLU(negative_slope=0.1),
-                ResidualBlocksWithInputConv(mid_channels, mid_channels, 5))
-
-        # propagation branches
-        self.deform_align_backward_1 = SecondOrderDeformableAlignment(
-            2 * mid_channels, mid_channels, 3, padding=1, deformable_groups=16)
-        self.deform_align_forward_1 = SecondOrderDeformableAlignment(
-            2 * mid_channels, mid_channels, 3, padding=1, deformable_groups=16)
-        self.deform_align_backward_2 = SecondOrderDeformableAlignment(
-            2 * mid_channels, mid_channels, 3, padding=1, deformable_groups=16)
-        self.deform_align_forward_2 = SecondOrderDeformableAlignment(
-            2 * mid_channels, mid_channels, 3, padding=1, deformable_groups=16)
-        self.backbone_backward_1 = ResidualBlocksWithInputConv(
-            2 * mid_channels, mid_channels, num_blocks)
-        self.backbone_forward_1 = ResidualBlocksWithInputConv(
-            3 * mid_channels, mid_channels, num_blocks)
-        self.backbone_backward_2 = ResidualBlocksWithInputConv(
-            4 * mid_channels, mid_channels, num_blocks)
-        self.backbone_forward_2 = ResidualBlocksWithInputConv(
-            5 * mid_channels, mid_channels, num_blocks)
-
-        # upsampling module
-        self.reconstruction = ResidualBlocksWithInputConv(
-            5 * mid_channels, mid_channels, 5)
-        self.upsample1 = PixelShufflePack(mid_channels,
-                                          mid_channels,
-                                          2,
-                                          upsample_kernel=3)
-        self.upsample2 = PixelShufflePack(mid_channels,
-                                          64,
-                                          2,
-                                          upsample_kernel=3)
-        self.conv_hr = nn.Conv2D(64, 64, 3, 1, 1)
-        self.conv_last = nn.Conv2D(64, 3, 3, 1, 1)
-        self.img_upsample = nn.Upsample(scale_factor=4,
-                                        mode='bilinear',
-                                        align_corners=False)
-
-        # activation function
-        self.lrelu = nn.LeakyReLU(negative_slope=0.1)
-
-    def check_if_mirror_extended(self, lrs):
-        """Check whether the input is a mirror-extended sequence.
-        If mirror-extended, the i-th (i=0, ..., t-1) frame is equal to the
-        (t-1-i)-th frame.
-        Args:
-            lqs (tensor): Input LR images with shape (n, t, c, h, w)
-        """
-
-        with paddle.no_grad():
-            self.is_mirror_extended = False
-            if lrs.shape[1] % 2 == 0:
-                lrs_1, lrs_2 = paddle.chunk(lrs, 2, axis=1)
-                lrs_2 = paddle.flip(lrs_2, [1])
-                if paddle.norm(lrs_1 - lrs_2) == 0:
-                    self.is_mirror_extended = True
-
-    def compute_flow(self, lrs):
-        """Compute optical flow using SPyNet for feature alignment.
-        Note that if the input is an mirror-extended sequence, 'flows_forward'
-        is not needed, since it is equal to 'flows_backward.flip(1)'.
-        Args:
-            lqs (tensor): Input LR images with shape (n, t, c, h, w)
-        Return:
-            tuple(Tensor): Optical flow. 'flows_forward' corresponds to the
-                flows used for forward-time propagation (current to previous).
-                'flows_backward' corresponds to the flows used for
-                backward-time propagation (current to next).
-        """
-
-        n, t, c, h, w = lrs.shape
-
-        lrs_1 = lrs[:, :-1, :, :, :].reshape([-1, c, h, w])
-        lrs_2 = lrs[:, 1:, :, :, :].reshape([-1, c, h, w])
-
-        flows_backward = self.spynet(lrs_1, lrs_2).reshape([n, t - 1, 2, h, w])
-
-        if self.is_mirror_extended:
-            flows_forward = flows_backward.flip(1)
-        else:
-            flows_forward = self.spynet(lrs_2,
-                                        lrs_1).reshape([n, t - 1, 2, h, w])
-
-        return flows_forward, flows_backward
-
-    def upsample(self, lqs, feats):
-        """Compute the output image given the features.
-        Args:
-            lqs (tensor): Input LR images with shape (n, t, c, h, w).
-            feats (dict): The features from the propgation branches.
-        Returns:
-            Tensor: Output HR sequence with shape (n, t, c, 4h, 4w).
-        """
-
-        outputs = []
-        num_outputs = len(feats['spatial'])
-
-        mapping_idx = list(range(0, num_outputs))
-        mapping_idx += mapping_idx[::-1]
-
-        for i in range(0, lqs.shape[1]):
-            hr = [feats[k].pop(0) for k in feats if k != 'spatial']
-            hr.insert(0, feats['spatial'][mapping_idx[i]])
-            hr = paddle.concat(hr, axis=1)
-
-            hr = self.reconstruction(hr)
-            hr = self.lrelu(self.upsample1(hr))
-            hr = self.lrelu(self.upsample2(hr))
-            hr = self.lrelu(self.conv_hr(hr))
-            hr = self.conv_last(hr)
-            if self.is_low_res_input:
-                hr += self.img_upsample(lqs[:, i, :, :, :])
-            else:
-                hr += lqs[:, i, :, :, :]
-
-            outputs.append(hr)
-
-        return paddle.stack(outputs, axis=1)
-
-    def forward(self, lqs):
-        """Forward function for BasicVSR++.
-        Args:
-            lqs (Tensor): Input LR sequence with shape (n, t, c, h, w).
-        Returns:
-            Tensor: Output HR sequence with shape (n, t, c, 4h, 4w).
-        """
-
-        n, t, c, h, w = lqs.shape
-
-        if self.is_low_res_input:
-            lqs_downsample = lqs
-        else:
-            lqs_downsample = F.interpolate(lqs.reshape([-1, c, h, w]),
-                                           scale_factor=0.25,
-                                           mode='bicubic').reshape(
-                                               [n, t, c, h // 4, w // 4])
-
-        # check whether the input is an extended sequence
-        self.check_if_mirror_extended(lqs)
-
-        feats = {}
-        feats_ = self.feat_extract(lqs.reshape([-1, c, h, w]))
-        h, w = feats_.shape[2:]
-        feats_ = feats_.reshape([n, t, -1, h, w])
-        feats['spatial'] = [feats_[:, i, :, :, :] for i in range(0, t)]
-
-        # compute optical flow using the low-res inputs
-        assert lqs_downsample.shape[3] >= 64 and lqs_downsample.shape[4] >= 64, (
-            'The height and width of low-res inputs must be at least 64, '
-            f'but got {h} and {w}.')
-        flows_forward, flows_backward = self.compute_flow(lqs_downsample)
-
-        # feature propgation
-
-        # backward_1
-        feats['backward_1'] = []
-        flows = flows_backward
-
-        n, t, _, h, w = flows.shape
-
-        frame_idx = range(t, -1, -1)
-        flow_idx = range(t, -1, -1)
-        mapping_idx = list(range(0, len(feats['spatial'])))
-        mapping_idx += mapping_idx[::-1]
-
-        feat_prop = paddle.zeros([n, self.mid_channels, h, w])
-
-        for i, idx in enumerate(frame_idx):
-            feat_current = feats['spatial'][mapping_idx[idx]]
-
-            if i > 0:
-                flow_n1 = flows[:, flow_idx[i], :, :, :]
-                cond_n1 = flow_warp(feat_prop, flow_n1.transpose([0, 2, 3, 1]))
-
-                # initialize second-order features
-                feat_n2 = paddle.zeros_like(feat_prop)
-                flow_n2 = paddle.zeros_like(flow_n1)
-                cond_n2 = paddle.zeros_like(cond_n1)
-
-                if i > 1:  # second-order features
-                    feat_n2 = feats['backward_1'][-2]
-
-                    flow_n2 = flows[:, flow_idx[i - 1], :, :, :]
-
-                    flow_n2 = flow_n1 + flow_warp(
-                        flow_n2, flow_n1.transpose([0, 2, 3, 1]))
-
-                    cond_n2 = flow_warp(feat_n2, flow_n2.transpose([0, 2, 3,
-                                                                    1]))
-
-                # flow-guided deformable convolution
-                cond = paddle.concat([cond_n1, feat_current, cond_n2], axis=1)
-                feat_prop = paddle.concat([feat_prop, feat_n2], axis=1)
-
-                feat_prop = self.deform_align_backward_1(
-                    feat_prop, cond, flow_n1, flow_n2)
-
-            # concatenate and residual blocks
-            feat = [feat_current] + [
-                feats[k][idx]
-                for k in feats if k not in ['spatial', 'backward_1']
-            ] + [feat_prop]
-
-            feat = paddle.concat(feat, axis=1)
-            feat_prop = feat_prop + self.backbone_backward_1(feat)
-            feats['backward_1'].append(feat_prop)
-
-        feats['backward_1'] = feats['backward_1'][::-1]
-
-        # forward_1
-        feats['forward_1'] = []
-        flows = flows_forward
-
-        n, t, _, h, w = flows.shape
-
-        frame_idx = range(0, t + 1)
-        flow_idx = range(-1, t)
-        mapping_idx = list(range(0, len(feats['spatial'])))
-        mapping_idx += mapping_idx[::-1]
-
-        feat_prop = paddle.zeros([n, self.mid_channels, h, w])
-
-        for i, idx in enumerate(frame_idx):
-            feat_current = feats['spatial'][mapping_idx[idx]]
-
-            if i > 0:
-                flow_n1 = flows[:, flow_idx[i], :, :, :]
-                cond_n1 = flow_warp(feat_prop, flow_n1.transpose([0, 2, 3, 1]))
-
-                # initialize second-order features
-                feat_n2 = paddle.zeros_like(feat_prop)
-                flow_n2 = paddle.zeros_like(flow_n1)
-                cond_n2 = paddle.zeros_like(cond_n1)
-
-                if i > 1:  # second-order features
-                    feat_n2 = feats['forward_1'][-2]
-
-                    flow_n2 = flows[:, flow_idx[i - 1], :, :, :]
-
-                    flow_n2 = flow_n1 + flow_warp(
-                        flow_n2, flow_n1.transpose([0, 2, 3, 1]))
-
-                    cond_n2 = flow_warp(feat_n2, flow_n2.transpose([0, 2, 3,
-                                                                    1]))
-
-                # flow-guided deformable convolution
-                cond = paddle.concat([cond_n1, feat_current, cond_n2], axis=1)
-                feat_prop = paddle.concat([feat_prop, feat_n2], axis=1)
-
-                feat_prop = self.deform_align_forward_1(feat_prop, cond,
-                                                        flow_n1, flow_n2)
-
-            # concatenate and residual blocks
-            feat = [feat_current] + [
-                feats[k][idx]
-                for k in feats if k not in ['spatial', 'forward_1']
-            ] + [feat_prop]
-
-            feat = paddle.concat(feat, axis=1)
-            feat_prop = feat_prop + self.backbone_forward_1(feat)
-            feats['forward_1'].append(feat_prop)
-
-        # backward_2
-        feats['backward_2'] = []
-        flows = flows_backward
-
-        n, t, _, h, w = flows.shape
-
-        frame_idx = range(t, -1, -1)
-        flow_idx = range(t, -1, -1)
-        mapping_idx = list(range(0, len(feats['spatial'])))
-        mapping_idx += mapping_idx[::-1]
-
-        feat_prop = paddle.zeros([n, self.mid_channels, h, w])
-
-        for i, idx in enumerate(frame_idx):
-            feat_current = feats['spatial'][mapping_idx[idx]]
-
-            if i > 0:
-                flow_n1 = flows[:, flow_idx[i], :, :, :]
-                cond_n1 = flow_warp(feat_prop, flow_n1.transpose([0, 2, 3, 1]))
-
-                # initialize second-order features
-                feat_n2 = paddle.zeros_like(feat_prop)
-                flow_n2 = paddle.zeros_like(flow_n1)
-                cond_n2 = paddle.zeros_like(cond_n1)
-
-                if i > 1:  # second-order features
-                    feat_n2 = feats['backward_2'][-2]
-
-                    flow_n2 = flows[:, flow_idx[i - 1], :, :, :]
-
-                    flow_n2 = flow_n1 + flow_warp(
-                        flow_n2, flow_n1.transpose([0, 2, 3, 1]))
-
-                    cond_n2 = flow_warp(feat_n2, flow_n2.transpose([0, 2, 3,
-                                                                    1]))
-
-                # flow-guided deformable convolution
-                cond = paddle.concat([cond_n1, feat_current, cond_n2], axis=1)
-                feat_prop = paddle.concat([feat_prop, feat_n2], axis=1)
-
-                feat_prop = self.deform_align_backward_2(
-                    feat_prop, cond, flow_n1, flow_n2)
-
-            # concatenate and residual blocks
-            feat = [feat_current] + [
-                feats[k][idx]
-                for k in feats if k not in ['spatial', 'backward_2']
-            ] + [feat_prop]
-
-            feat = paddle.concat(feat, axis=1)
-            feat_prop = feat_prop + self.backbone_backward_2(feat)
-            feats['backward_2'].append(feat_prop)
-
-        feats['backward_2'] = feats['backward_2'][::-1]
-
-        # forward_2
-        feats['forward_2'] = []
-        flows = flows_forward
-
-        n, t, _, h, w = flows.shape
-
-        frame_idx = range(0, t + 1)
-        flow_idx = range(-1, t)
-        mapping_idx = list(range(0, len(feats['spatial'])))
-        mapping_idx += mapping_idx[::-1]
-
-        feat_prop = paddle.zeros([n, self.mid_channels, h, w])
-
-        for i, idx in enumerate(frame_idx):
-            feat_current = feats['spatial'][mapping_idx[idx]]
-
-            if i > 0:
-                flow_n1 = flows[:, flow_idx[i], :, :, :]
-                cond_n1 = flow_warp(feat_prop, flow_n1.transpose([0, 2, 3, 1]))
-
-                # initialize second-order features
-                feat_n2 = paddle.zeros_like(feat_prop)
-                flow_n2 = paddle.zeros_like(flow_n1)
-                cond_n2 = paddle.zeros_like(cond_n1)
-
-                if i > 1:  # second-order features
-                    feat_n2 = feats['forward_2'][-2]
-
-                    flow_n2 = flows[:, flow_idx[i - 1], :, :, :]
-
-                    flow_n2 = flow_n1 + flow_warp(
-                        flow_n2, flow_n1.transpose([0, 2, 3, 1]))
-
-                    cond_n2 = flow_warp(feat_n2, flow_n2.transpose([0, 2, 3,
-                                                                    1]))
-
-                # flow-guided deformable convolution
-                cond = paddle.concat([cond_n1, feat_current, cond_n2], axis=1)
-                feat_prop = paddle.concat([feat_prop, feat_n2], axis=1)
-
-                feat_prop = self.deform_align_forward_2(feat_prop, cond,
-                                                        flow_n1, flow_n2)
-
-            # concatenate and residual blocks
-            feat = [feat_current] + [
-                feats[k][idx]
-                for k in feats if k not in ['spatial', 'forward_2']
-            ] + [feat_prop]
-
-            feat = paddle.concat(feat, axis=1)
-            feat_prop = feat_prop + self.backbone_forward_2(feat)
-            feats['forward_2'].append(feat_prop)
-
-        return self.upsample(lqs, feats)+        return out
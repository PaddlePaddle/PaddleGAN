#   Copyright (c) 2020 PaddlePaddle Authors. All Rights Reserve.
#
# Licensed under the Apache License, Version 2.0 (the "License");
# you may not use this file except in compliance with the License.
# You may obtain a copy of the License at
#
#    http://www.apache.org/licenses/LICENSE-2.0
#
# Unless required by applicable law or agreed to in writing, software
# distributed under the License is distributed on an "AS IS" BASIS,
# WITHOUT WARRANTIES OR CONDITIONS OF ANY KIND, either express or implied.
# See the License for the specific language governing permissions and
# limitations under the License.

<<<<<<< HEAD
import paddle
from paddle import nn
import paddle.nn.functional as F

=======
import numpy as np

import paddle
import paddle.nn as nn
import paddle.nn.functional as F

from ...modules.init import kaiming_normal_, constant_

>>>>>>> 81a3caf0
from .builder import GENERATORS


##########################################################################
def conv(in_channels, out_channels, kernel_size, bias_attr=False, stride=1):
    return nn.Conv2D(in_channels,
                     out_channels,
                     kernel_size,
                     padding=(kernel_size // 2),
                     bias_attr=bias_attr,
                     stride=stride)


##########################################################################
## Channel Attention Layer
class CALayer(nn.Layer):
    def __init__(self, channel, reduction=16, bias_attr=False):
        super(CALayer, self).__init__()
        # global average pooling: feature --> point
        self.avg_pool = nn.AdaptiveAvgPool2D(1)
        # feature channel downscale and upscale --> channel weight
        self.conv_du = nn.Sequential(
            nn.Conv2D(channel,
                      channel // reduction,
                      1,
                      padding=0,
<<<<<<< HEAD
                      bias_attr=bias_attr),
            nn.ReLU(),
            # nn.ReLU(inplace=True), torch
=======
                      bias_attr=bias_attr), nn.ReLU(),
>>>>>>> 81a3caf0
            nn.Conv2D(channel // reduction,
                      channel,
                      1,
                      padding=0,
<<<<<<< HEAD
                      bias_attr=bias_attr),
            nn.Sigmoid())
=======
                      bias_attr=bias_attr), nn.Sigmoid())
>>>>>>> 81a3caf0

    def forward(self, x):
        y = self.avg_pool(x)
        y = self.conv_du(y)
        return x * y


##########################################################################
## Channel Attention Block (CAB)
class CAB(nn.Layer):
    def __init__(self, n_feat, kernel_size, reduction, bias_attr, act):
        super(CAB, self).__init__()
        modules_body = []
        modules_body.append(
            conv(n_feat, n_feat, kernel_size, bias_attr=bias_attr))
        modules_body.append(act)
        modules_body.append(
            conv(n_feat, n_feat, kernel_size, bias_attr=bias_attr))

        self.CA = CALayer(n_feat, reduction, bias_attr=bias_attr)
        self.body = nn.Sequential(*modules_body)

    def forward(self, x):
        res = self.body(x)
        res = self.CA(res)
        res += x
        return res


##########################################################################
##---------- Resizing Modules ----------
class DownSample(nn.Layer):
    def __init__(self, in_channels, s_factor):
        super(DownSample, self).__init__()
        self.down = nn.Sequential(
            nn.Upsample(scale_factor=0.5, mode='bilinear', align_corners=False),
            nn.Conv2D(in_channels,
                      in_channels + s_factor,
                      1,
                      stride=1,
                      padding=0,
                      bias_attr=False))

    def forward(self, x):
        x = self.down(x)
        return x


class UpSample(nn.Layer):
    def __init__(self, in_channels, s_factor):
        super(UpSample, self).__init__()
        self.up = nn.Sequential(
            nn.Upsample(scale_factor=2, mode='bilinear', align_corners=False),
            nn.Conv2D(in_channels + s_factor,
                      in_channels,
                      1,
                      stride=1,
                      padding=0,
                      bias_attr=False))

    def forward(self, x):
        x = self.up(x)
        return x


class SkipUpSample(nn.Layer):
    def __init__(self, in_channels, s_factor):
        super(SkipUpSample, self).__init__()
        self.up = nn.Sequential(
            nn.Upsample(scale_factor=2, mode='bilinear', align_corners=False),
            nn.Conv2D(in_channels + s_factor,
                      in_channels,
                      1,
                      stride=1,
                      padding=0,
                      bias_attr=False))

    def forward(self, x, y):
        x = self.up(x)
        x = x + y
        return x


##########################################################################
## U-Net
class Encoder(nn.Layer):
    def __init__(self, n_feat, kernel_size, reduction, act, bias_attr,
                 scale_unetfeats, csff):
        super(Encoder, self).__init__()

        self.encoder_level1 = [
            CAB(n_feat, kernel_size, reduction, bias_attr=bias_attr, act=act)
            for _ in range(2)
        ]
        self.encoder_level2 = [
            CAB(n_feat + scale_unetfeats,
                kernel_size,
                reduction,
                bias_attr=bias_attr,
                act=act) for _ in range(2)
        ]
        self.encoder_level3 = [
            CAB(n_feat + (scale_unetfeats * 2),
                kernel_size,
                reduction,
                bias_attr=bias_attr,
                act=act) for _ in range(2)
        ]

        self.encoder_level1 = nn.Sequential(*self.encoder_level1)
        self.encoder_level2 = nn.Sequential(*self.encoder_level2)
        self.encoder_level3 = nn.Sequential(*self.encoder_level3)

        self.down12 = DownSample(n_feat, scale_unetfeats)
        self.down23 = DownSample(n_feat + scale_unetfeats, scale_unetfeats)

        # Cross Stage Feature Fusion (CSFF)
        if csff:
            self.csff_enc1 = nn.Conv2D(n_feat,
                                       n_feat,
                                       kernel_size=1,
                                       bias_attr=bias_attr)
            self.csff_enc2 = nn.Conv2D(n_feat + scale_unetfeats,
                                       n_feat + scale_unetfeats,
                                       kernel_size=1,
                                       bias_attr=bias_attr)
            self.csff_enc3 = nn.Conv2D(n_feat + (scale_unetfeats * 2),
                                       n_feat + (scale_unetfeats * 2),
                                       kernel_size=1,
                                       bias_attr=bias_attr)

            self.csff_dec1 = nn.Conv2D(n_feat,
                                       n_feat,
                                       kernel_size=1,
                                       bias_attr=bias_attr)
            self.csff_dec2 = nn.Conv2D(n_feat + scale_unetfeats,
                                       n_feat + scale_unetfeats,
                                       kernel_size=1,
                                       bias_attr=bias_attr)
            self.csff_dec3 = nn.Conv2D(n_feat + (scale_unetfeats * 2),
                                       n_feat + (scale_unetfeats * 2),
                                       kernel_size=1,
                                       bias_attr=bias_attr)

    def forward(self, x, encoder_outs=None, decoder_outs=None):
        enc1 = self.encoder_level1(x)
        if (encoder_outs is not None) and (decoder_outs is not None):
            enc1 = enc1 + self.csff_enc1(encoder_outs[0]) + self.csff_dec1(
                decoder_outs[0])

        x = self.down12(enc1)

        enc2 = self.encoder_level2(x)
        if (encoder_outs is not None) and (decoder_outs is not None):
            enc2 = enc2 + self.csff_enc2(encoder_outs[1]) + self.csff_dec2(
                decoder_outs[1])

        x = self.down23(enc2)

        enc3 = self.encoder_level3(x)
        if (encoder_outs is not None) and (decoder_outs is not None):
            enc3 = enc3 + self.csff_enc3(encoder_outs[2]) + self.csff_dec3(
                decoder_outs[2])

        return [enc1, enc2, enc3]


class Decoder(nn.Layer):
    def __init__(self, n_feat, kernel_size, reduction, act, bias_attr,
                 scale_unetfeats):
        super(Decoder, self).__init__()

        self.decoder_level1 = [
            CAB(n_feat, kernel_size, reduction, bias_attr=bias_attr, act=act)
            for _ in range(2)
        ]
        self.decoder_level2 = [
            CAB(n_feat + scale_unetfeats,
                kernel_size,
                reduction,
                bias_attr=bias_attr,
                act=act) for _ in range(2)
        ]
        self.decoder_level3 = [
            CAB(n_feat + (scale_unetfeats * 2),
                kernel_size,
                reduction,
                bias_attr=bias_attr,
                act=act) for _ in range(2)
        ]

        self.decoder_level1 = nn.Sequential(*self.decoder_level1)
        self.decoder_level2 = nn.Sequential(*self.decoder_level2)
        self.decoder_level3 = nn.Sequential(*self.decoder_level3)

        self.skip_attn1 = CAB(n_feat,
                              kernel_size,
                              reduction,
                              bias_attr=bias_attr,
                              act=act)
        self.skip_attn2 = CAB(n_feat + scale_unetfeats,
                              kernel_size,
                              reduction,
                              bias_attr=bias_attr,
                              act=act)

        self.up21 = SkipUpSample(n_feat, scale_unetfeats)
        self.up32 = SkipUpSample(n_feat + scale_unetfeats, scale_unetfeats)

    def forward(self, outs):
        enc1, enc2, enc3 = outs
        dec3 = self.decoder_level3(enc3)

        x = self.up32(dec3, self.skip_attn2(enc2))
        dec2 = self.decoder_level2(x)

        x = self.up21(dec2, self.skip_attn1(enc1))
        dec1 = self.decoder_level1(x)

        return [dec1, dec2, dec3]


##########################################################################
## Original Resolution Block (ORB)
class ORB(nn.Layer):
    def __init__(self, n_feat, kernel_size, reduction, act, bias_attr, num_cab):
        super(ORB, self).__init__()
        modules_body = []
        modules_body = [
            CAB(n_feat, kernel_size, reduction, bias_attr=bias_attr, act=act)
            for _ in range(num_cab)
        ]
        modules_body.append(conv(n_feat, n_feat, kernel_size))
        self.body = nn.Sequential(*modules_body)

    def forward(self, x):
        res = self.body(x)
        res += x
        return res


##########################################################################
class ORSNet(nn.Layer):
    def __init__(self, n_feat, scale_orsnetfeats, kernel_size, reduction, act,
                 bias_attr, scale_unetfeats, num_cab):
        super(ORSNet, self).__init__()

        self.orb1 = ORB(n_feat + scale_orsnetfeats, kernel_size, reduction, act,
                        bias_attr, num_cab)
        self.orb2 = ORB(n_feat + scale_orsnetfeats, kernel_size, reduction, act,
                        bias_attr, num_cab)
        self.orb3 = ORB(n_feat + scale_orsnetfeats, kernel_size, reduction, act,
                        bias_attr, num_cab)

        self.up_enc1 = UpSample(n_feat, scale_unetfeats)
        self.up_dec1 = UpSample(n_feat, scale_unetfeats)

        self.up_enc2 = nn.Sequential(
            UpSample(n_feat + scale_unetfeats, scale_unetfeats),
            UpSample(n_feat, scale_unetfeats))
        self.up_dec2 = nn.Sequential(
            UpSample(n_feat + scale_unetfeats, scale_unetfeats),
            UpSample(n_feat, scale_unetfeats))

        self.conv_enc1 = nn.Conv2D(n_feat,
                                   n_feat + scale_orsnetfeats,
                                   kernel_size=1,
                                   bias_attr=bias_attr)
        self.conv_enc2 = nn.Conv2D(n_feat,
                                   n_feat + scale_orsnetfeats,
                                   kernel_size=1,
                                   bias_attr=bias_attr)
        self.conv_enc3 = nn.Conv2D(n_feat,
                                   n_feat + scale_orsnetfeats,
                                   kernel_size=1,
                                   bias_attr=bias_attr)

        self.conv_dec1 = nn.Conv2D(n_feat,
                                   n_feat + scale_orsnetfeats,
                                   kernel_size=1,
                                   bias_attr=bias_attr)
        self.conv_dec2 = nn.Conv2D(n_feat,
                                   n_feat + scale_orsnetfeats,
                                   kernel_size=1,
                                   bias_attr=bias_attr)
        self.conv_dec3 = nn.Conv2D(n_feat,
                                   n_feat + scale_orsnetfeats,
                                   kernel_size=1,
                                   bias_attr=bias_attr)

    def forward(self, x, encoder_outs, decoder_outs):
        x = self.orb1(x)
        x = x + self.conv_enc1(encoder_outs[0]) + self.conv_dec1(
            decoder_outs[0])

        x = self.orb2(x)
        x = x + self.conv_enc2(self.up_enc1(encoder_outs[1])) + self.conv_dec2(
            self.up_dec1(decoder_outs[1]))

        x = self.orb3(x)
        x = x + self.conv_enc3(self.up_enc2(encoder_outs[2])) + self.conv_dec3(
            self.up_dec2(decoder_outs[2]))

        return x


##########################################################################
## Supervised Attention Module
class SAM(nn.Layer):
    def __init__(self, n_feat, kernel_size, bias_attr):
        super(SAM, self).__init__()
        self.conv1 = conv(n_feat, n_feat, kernel_size, bias_attr=bias_attr)
        self.conv2 = conv(n_feat, 3, kernel_size, bias_attr=bias_attr)
        self.conv3 = conv(3, n_feat, kernel_size, bias_attr=bias_attr)

    def forward(self, x, x_img):
        x1 = self.conv1(x)
        img = self.conv2(x) + x_img
        x2 = F.sigmoid(self.conv3(img))
        x1 = x1 * x2
        x1 = x1 + x
        return x1, img


@GENERATORS.register()
class MPRNet(nn.Layer):
    def __init__(self,
                 in_c=3,
                 out_c=3,
                 n_feat=96,
                 scale_unetfeats=48,
                 scale_orsnetfeats=32,
                 num_cab=8,
                 kernel_size=3,
                 reduction=4,
                 bias_attr=False):
        super(MPRNet, self).__init__()
        act = nn.PReLU()
        self.shallow_feat1 = nn.Sequential(
            conv(in_c, n_feat, kernel_size, bias_attr=bias_attr),
            CAB(n_feat, kernel_size, reduction, bias_attr=bias_attr, act=act))
        self.shallow_feat2 = nn.Sequential(
            conv(in_c, n_feat, kernel_size, bias_attr=bias_attr),
            CAB(n_feat, kernel_size, reduction, bias_attr=bias_attr, act=act))
        self.shallow_feat3 = nn.Sequential(
            conv(in_c, n_feat, kernel_size, bias_attr=bias_attr),
            CAB(n_feat, kernel_size, reduction, bias_attr=bias_attr, act=act))

        # Cross Stage Feature Fusion (CSFF)
        self.stage1_encoder = Encoder(n_feat,
                                      kernel_size,
                                      reduction,
                                      act,
                                      bias_attr,
                                      scale_unetfeats,
                                      csff=False)
        self.stage1_decoder = Decoder(n_feat, kernel_size, reduction, act,
                                      bias_attr, scale_unetfeats)

        self.stage2_encoder = Encoder(n_feat,
                                      kernel_size,
                                      reduction,
                                      act,
                                      bias_attr,
                                      scale_unetfeats,
                                      csff=True)
        self.stage2_decoder = Decoder(n_feat, kernel_size, reduction, act,
                                      bias_attr, scale_unetfeats)

        self.stage3_orsnet = ORSNet(n_feat, scale_orsnetfeats, kernel_size,
                                    reduction, act, bias_attr, scale_unetfeats,
                                    num_cab)

        self.sam12 = SAM(n_feat, kernel_size=1, bias_attr=bias_attr)
        self.sam23 = SAM(n_feat, kernel_size=1, bias_attr=bias_attr)

        self.concat12 = conv(n_feat * 2,
                             n_feat,
                             kernel_size,
                             bias_attr=bias_attr)
        self.concat23 = conv(n_feat * 2,
                             n_feat + scale_orsnetfeats,
                             kernel_size,
                             bias_attr=bias_attr)
        self.tail = conv(n_feat + scale_orsnetfeats,
                         out_c,
                         kernel_size,
                         bias_attr=bias_attr)

    def forward(self, x3_img):
        # Original-resolution Image for Stage 3
        H = x3_img.shape[2]
        W = x3_img.shape[3]

        # Multi-Patch Hierarchy: Split Image into four non-overlapping patches

        # Two Patches for Stage 2
        x2top_img = x3_img[:, :, 0:int(H / 2), :]
        x2bot_img = x3_img[:, :, int(H / 2):H, :]

        # Four Patches for Stage 1
        x1ltop_img = x2top_img[:, :, :, 0:int(W / 2)]
        x1rtop_img = x2top_img[:, :, :, int(W / 2):W]
        x1lbot_img = x2bot_img[:, :, :, 0:int(W / 2)]
        x1rbot_img = x2bot_img[:, :, :, int(W / 2):W]

        ##-------------------------------------------
        ##-------------- Stage 1---------------------
        ##-------------------------------------------
        ## Compute Shallow Features
        x1ltop = self.shallow_feat1(x1ltop_img)
        x1rtop = self.shallow_feat1(x1rtop_img)
        x1lbot = self.shallow_feat1(x1lbot_img)
        x1rbot = self.shallow_feat1(x1rbot_img)

        ## Process features of all 4 patches with Encoder of Stage 1
        feat1_ltop = self.stage1_encoder(x1ltop)
        feat1_rtop = self.stage1_encoder(x1rtop)
        feat1_lbot = self.stage1_encoder(x1lbot)
        feat1_rbot = self.stage1_encoder(x1rbot)

        ## Concat deep features
        feat1_top = [
            paddle.concat((k, v), 3) for k, v in zip(feat1_ltop, feat1_rtop)
        ]
        feat1_bot = [
            paddle.concat((k, v), 3) for k, v in zip(feat1_lbot, feat1_rbot)
        ]

        ## Pass features through Decoder of Stage 1
        res1_top = self.stage1_decoder(feat1_top)
        res1_bot = self.stage1_decoder(feat1_bot)

        ## Apply Supervised Attention Module (SAM)
        x2top_samfeats, stage1_img_top = self.sam12(res1_top[0], x2top_img)
        x2bot_samfeats, stage1_img_bot = self.sam12(res1_bot[0], x2bot_img)

        ## Output image at Stage 1
        stage1_img = paddle.concat([stage1_img_top, stage1_img_bot], 2)
        ##-------------------------------------------
        ##-------------- Stage 2---------------------
        ##-------------------------------------------
        ## Compute Shallow Features
        x2top = self.shallow_feat2(x2top_img)
        x2bot = self.shallow_feat2(x2bot_img)

        ## Concatenate SAM features of Stage 1 with shallow features of Stage 2
        x2top_cat = self.concat12(paddle.concat([x2top, x2top_samfeats], 1))
        x2bot_cat = self.concat12(paddle.concat([x2bot, x2bot_samfeats], 1))

        ## Process features of both patches with Encoder of Stage 2
        feat2_top = self.stage2_encoder(x2top_cat, feat1_top, res1_top)
        feat2_bot = self.stage2_encoder(x2bot_cat, feat1_bot, res1_bot)

        ## Concat deep features
        feat2 = [paddle.concat((k, v), 2) for k, v in zip(feat2_top, feat2_bot)]

        ## Pass features through Decoder of Stage 2
        res2 = self.stage2_decoder(feat2)

        ## Apply SAM
        x3_samfeats, stage2_img = self.sam23(res2[0], x3_img)

        ##-------------------------------------------
        ##-------------- Stage 3---------------------
        ##-------------------------------------------
        ## Compute Shallow Features
        x3 = self.shallow_feat3(x3_img)

        ## Concatenate SAM features of Stage 2 with shallow features of Stage 3
        x3_cat = self.concat23(paddle.concat([x3, x3_samfeats], 1))

        x3_cat = self.stage3_orsnet(x3_cat, feat2, res2)

        stage3_img = self.tail(x3_cat)

        return [stage3_img + x3_img, stage2_img, stage1_img]<|MERGE_RESOLUTION|>--- conflicted
+++ resolved
@@ -12,12 +12,6 @@
 # See the License for the specific language governing permissions and
 # limitations under the License.
 
-<<<<<<< HEAD
-import paddle
-from paddle import nn
-import paddle.nn.functional as F
-
-=======
 import numpy as np
 
 import paddle
@@ -26,7 +20,6 @@
 
 from ...modules.init import kaiming_normal_, constant_
 
->>>>>>> 81a3caf0
 from .builder import GENERATORS
 
 
@@ -53,23 +46,12 @@
                       channel // reduction,
                       1,
                       padding=0,
-<<<<<<< HEAD
-                      bias_attr=bias_attr),
-            nn.ReLU(),
-            # nn.ReLU(inplace=True), torch
-=======
                       bias_attr=bias_attr), nn.ReLU(),
->>>>>>> 81a3caf0
             nn.Conv2D(channel // reduction,
                       channel,
                       1,
                       padding=0,
-<<<<<<< HEAD
-                      bias_attr=bias_attr),
-            nn.Sigmoid())
-=======
                       bias_attr=bias_attr), nn.Sigmoid())
->>>>>>> 81a3caf0
 
     def forward(self, x):
         y = self.avg_pool(x)

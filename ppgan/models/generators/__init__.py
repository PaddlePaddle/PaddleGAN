# Copyright (c) 2020 PaddlePaddle Authors. All Rights Reserve.
#
# Licensed under the Apache License, Version 2.0 (the "License");
# you may not use this file except in compliance with the License.
# You may obtain a copy of the License at
#
#     http://www.apache.org/licenses/LICENSE-2.0
#
# Unless required by applicable law or agreed to in writing, software
# distributed under the License is distributed on an "AS IS" BASIS,
# WITHOUT WARRANTIES OR CONDITIONS OF ANY KIND, either express or implied.
# See the License for the specific language governing permissions and
# limitations under the License.

from .resnet import ResnetGenerator
from .unet import UnetGenerator
from .rrdb_net import RRDBNet
from .makeup import GeneratorPSGANAttention
from .deep_conv import DeepConvGenerator, ConditionalDeepConvGenerator
from .resnet_ugatit import ResnetUGATITGenerator
from .dcgenerator import DCGenerator
from .generater_animegan import AnimeGenerator, AnimeGeneratorLite
from .wav2lip import Wav2Lip
from .lesrcnn import LESRCNNGenerator
from .resnet_ugatit_p2c import ResnetUGATITP2CGenerator
from .generator_styleganv2 import StyleGANv2Generator
from .generator_pixel2style2pixel import Pixel2Style2Pixel
from .drn import DRNGenerator
from .generator_starganv2 import StarGANv2Generator, StarGANv2Style, StarGANv2Mapping, FAN
from .edvr import EDVRNet
from .generator_firstorder import FirstOrderGenerator
from .generater_lapstyle import DecoderNet, Encoder, RevisionNet
from .basicvsr import BasicVSRNet
from .mpr import MPRNet
from .iconvsr import IconVSR
from .gpen import GPEN
from .pan import PAN
from .generater_photopen import SPADEGenerator
from .basicvsr_plus_plus import BasicVSRPlusPlus
from .msvsr import MSVSR
from .generator_singan import SinGANGenerator
<<<<<<< HEAD
from .rcan import RCAN
=======
from .prenet import PReNet
>>>>>>> 413376be
<|MERGE_RESOLUTION|>--- conflicted
+++ resolved
@@ -39,8 +39,5 @@
 from .basicvsr_plus_plus import BasicVSRPlusPlus
 from .msvsr import MSVSR
 from .generator_singan import SinGANGenerator
-<<<<<<< HEAD
 from .rcan import RCAN
-=======
-from .prenet import PReNet
->>>>>>> 413376be
+from .prenet import PReNet
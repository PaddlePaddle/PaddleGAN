#   Copyright (c) 2020 PaddlePaddle Authors. All Rights Reserve.
#
# Licensed under the Apache License, Version 2.0 (the "License");
# you may not use this file except in compliance with the License.
# You may obtain a copy of the License at
#
#    http://www.apache.org/licenses/LICENSE-2.0
#
# Unless required by applicable law or agreed to in writing, software
# distributed under the License is distributed on an "AS IS" BASIS,
# WITHOUT WARRANTIES OR CONDITIONS OF ANY KIND, either express or implied.
# See the License for the specific language governing permissions and
# limitations under the License.

import numpy as np

import paddle
import paddle.nn as nn
from paddle.vision.ops import DeformConv2D
<<<<<<< HEAD
=======

from ...modules.init import kaiming_normal_, constant_, constant_init
>>>>>>> 81a3caf0

from ...modules.init import kaiming_normal_, constant_, constant_init
from .builder import GENERATORS


@paddle.no_grad()
def default_init_weights(module_list, scale=1, bias_fill=0, **kwargs):
    """Initialize network weights.

    Args:
        module_list (list[nn.Module] | nn.Module): Modules to be initialized.
        scale (float): Scale initialized weights, especially for residual
            blocks. Default: 1.
        bias_fill (float): The value to fill bias. Default: 0
        kwargs (dict): Other arguments for initialization function.
    """
    if not isinstance(module_list, list):
        module_list = [module_list]
    for m in module_list:
        if isinstance(m, nn.Conv2D):
            kaiming_normal_(m.weight, **kwargs)
            scale_weight = scale * m.weight
            m.weight.set_value(scale_weight)
            if m.bias is not None:
                constant_(m.bias, bias_fill)
        elif isinstance(m, nn.Linear):
            kaiming_normal_(m.weight, **kwargs)
            scale_weight = scale * m.weight
            m.weight.set_value(scale_weight)
            if m.bias is not None:
                constant_(m.bias, bias_fill)


class ResidualBlockNoBN(nn.Layer):
    """Residual block without BN.

    It has a style of:
        ---Conv-ReLU-Conv-+-
         |________________|

    Args:
        nf (int): Channel number of intermediate features.
            Default: 64.
    """
    def __init__(self, nf=64):
        super(ResidualBlockNoBN, self).__init__()
        self.nf = nf
        self.conv1 = nn.Conv2D(self.nf, self.nf, 3, 1, 1)
        self.conv2 = nn.Conv2D(self.nf, self.nf, 3, 1, 1)
        self.relu = nn.ReLU()
        default_init_weights([self.conv1, self.conv2], 0.1)

    def forward(self, x):
        identity = x
        out = self.conv2(self.relu(self.conv1(x)))
        return identity + out


def MakeMultiBlocks(func, num_layers, nf=64):
    """Make layers by stacking the same blocks.

    Args:
        func (nn.Layer): nn.Layer class for basic block.
        num_layers (int): number of blocks.

    Returns:
        nn.Sequential: Stacked blocks in nn.Sequential.
    """
    Blocks = nn.Sequential()
    for i in range(num_layers):
        Blocks.add_sublayer('block%d' % i, func(nf))
    return Blocks


class PredeblurResNetPyramid(nn.Layer):
    """Pre-dublur module.

    Args:
        in_nf (int): Channel number of input image. Default: 3.
        nf (int): Channel number of intermediate features. Default: 64.
        HR_in (bool): Whether the input has high resolution. Default: False.
    """
    def __init__(self, in_nf=3, nf=64, HR_in=False):
        super(PredeblurResNetPyramid, self).__init__()
        self.in_nf = in_nf
        self.nf = nf
        self.HR_in = True if HR_in else False
        self.Leaky_relu = nn.LeakyReLU(negative_slope=0.1)
        if self.HR_in:
            self.conv_first_1 = nn.Conv2D(in_channels=self.in_nf,
                                          out_channels=self.nf,
                                          kernel_size=3,
                                          stride=1,
                                          padding=1)
            self.conv_first_2 = nn.Conv2D(in_channels=self.nf,
                                          out_channels=self.nf,
                                          kernel_size=3,
                                          stride=2,
                                          padding=1)
            self.conv_first_3 = nn.Conv2D(in_channels=self.nf,
                                          out_channels=self.nf,
                                          kernel_size=3,
                                          stride=2,
                                          padding=1)
        else:
            self.conv_first = nn.Conv2D(in_channels=self.in_nf,
                                        out_channels=self.nf,
                                        kernel_size=3,
                                        stride=1,
                                        padding=1)
        self.RB_L1_1 = ResidualBlockNoBN(nf=self.nf)
        self.RB_L1_2 = ResidualBlockNoBN(nf=self.nf)
        self.RB_L1_3 = ResidualBlockNoBN(nf=self.nf)
        self.RB_L1_4 = ResidualBlockNoBN(nf=self.nf)
        self.RB_L1_5 = ResidualBlockNoBN(nf=self.nf)
        self.RB_L2_1 = ResidualBlockNoBN(nf=self.nf)
        self.RB_L2_2 = ResidualBlockNoBN(nf=self.nf)
        self.RB_L3_1 = ResidualBlockNoBN(nf=self.nf)
        self.deblur_L2_conv = nn.Conv2D(in_channels=self.nf,
                                        out_channels=self.nf,
                                        kernel_size=3,
                                        stride=2,
                                        padding=1)
        self.deblur_L3_conv = nn.Conv2D(in_channels=self.nf,
                                        out_channels=self.nf,
                                        kernel_size=3,
                                        stride=2,
                                        padding=1)
        self.upsample = nn.Upsample(scale_factor=2,
                                    mode="bilinear",
                                    align_corners=False,
                                    align_mode=0)

    def forward(self, x):
        if self.HR_in:
            L1_fea = self.Leaky_relu(self.conv_first_1(x))
            L1_fea = self.Leaky_relu(self.conv_first_2(L1_fea))
            L1_fea = self.Leaky_relu(self.conv_first_3(L1_fea))
        else:
            L1_fea = self.Leaky_relu(self.conv_first(x))
        L2_fea = self.deblur_L2_conv(L1_fea)
        L2_fea = self.Leaky_relu(L2_fea)
        L3_fea = self.deblur_L3_conv(L2_fea)
        L3_fea = self.Leaky_relu(L3_fea)
        L3_fea = self.RB_L3_1(L3_fea)
        L3_fea = self.upsample(L3_fea)
        L2_fea = self.RB_L2_1(L2_fea) + L3_fea
        L2_fea = self.RB_L2_2(L2_fea)
        L2_fea = self.upsample(L2_fea)
        L1_fea = self.RB_L1_1(L1_fea)
        L1_fea = self.RB_L1_2(L1_fea) + L2_fea
        out = self.RB_L1_3(L1_fea)
        out = self.RB_L1_4(out)
        out = self.RB_L1_5(out)
        return out


class TSAFusion(nn.Layer):
    """Temporal Spatial Attention (TSA) fusion module.

    Temporal: Calculate the correlation between center frame and
        neighboring frames;
    Spatial: It has 3 pyramid levels, the attention is similar to SFT.
        (SFT: Recovering realistic texture in image super-resolution by deep
            spatial feature transform.)

    Args:
        nf (int): Channel number of middle features. Default: 64.
        nframes (int): Number of frames. Default: 5.
        center (int): The index of center frame. Default: 2.
    """
    def __init__(self, nf=64, nframes=5, center=2):
        super(TSAFusion, self).__init__()
        self.nf = nf
        self.nframes = nframes
        self.center = center
        self.sigmoid = nn.Sigmoid()
        self.Leaky_relu = nn.LeakyReLU(negative_slope=0.1)
        self.tAtt_2 = nn.Conv2D(in_channels=self.nf,
                                out_channels=self.nf,
                                kernel_size=3,
                                stride=1,
                                padding=1)
        self.tAtt_1 = nn.Conv2D(in_channels=self.nf,
                                out_channels=self.nf,
                                kernel_size=3,
                                stride=1,
                                padding=1)
        self.fea_fusion = nn.Conv2D(in_channels=self.nf * self.nframes,
                                    out_channels=self.nf,
                                    kernel_size=1,
                                    stride=1,
                                    padding=0)
        self.sAtt_1 = nn.Conv2D(in_channels=self.nf * self.nframes,
                                out_channels=self.nf,
                                kernel_size=1,
                                stride=1,
                                padding=0)
        self.max_pool = nn.MaxPool2D(3, stride=2, padding=1)
        self.avg_pool = nn.AvgPool2D(3, stride=2, padding=1, exclusive=False)
        self.sAtt_2 = nn.Conv2D(in_channels=2 * self.nf,
                                out_channels=self.nf,
                                kernel_size=1,
                                stride=1,
                                padding=0)
        self.sAtt_3 = nn.Conv2D(in_channels=self.nf,
                                out_channels=self.nf,
                                kernel_size=3,
                                stride=1,
                                padding=1)
        self.sAtt_4 = nn.Conv2D(
            in_channels=self.nf,
            out_channels=self.nf,
            kernel_size=1,
            stride=1,
            padding=0,
        )
        self.sAtt_5 = nn.Conv2D(in_channels=self.nf,
                                out_channels=self.nf,
                                kernel_size=3,
                                stride=1,
                                padding=1)
        self.sAtt_add_1 = nn.Conv2D(in_channels=self.nf,
                                    out_channels=self.nf,
                                    kernel_size=1,
                                    stride=1,
                                    padding=0)
        self.sAtt_add_2 = nn.Conv2D(in_channels=self.nf,
                                    out_channels=self.nf,
                                    kernel_size=1,
                                    stride=1,
                                    padding=0)
        self.sAtt_L1 = nn.Conv2D(in_channels=self.nf,
                                 out_channels=self.nf,
                                 kernel_size=1,
                                 stride=1,
                                 padding=0)
        self.sAtt_L2 = nn.Conv2D(
            in_channels=2 * self.nf,
            out_channels=self.nf,
            kernel_size=3,
            stride=1,
            padding=1,
        )
        self.sAtt_L3 = nn.Conv2D(in_channels=self.nf,
                                 out_channels=self.nf,
                                 kernel_size=3,
                                 stride=1,
                                 padding=1)
        self.upsample = nn.Upsample(scale_factor=2,
                                    mode="bilinear",
                                    align_corners=False,
                                    align_mode=0)

    def forward(self, aligned_fea):
        """
        Args:
            aligned_feat (Tensor): Aligned features with shape (b, n, c, h, w).

        Returns:
            Tensor: Features after TSA with the shape (b, c, h, w).
        """
        B, N, C, H, W = aligned_fea.shape
        x_center = aligned_fea[:, self.center, :, :, :]
        emb_rf = self.tAtt_2(x_center)
        emb = aligned_fea.reshape([-1, C, H, W])
        emb = self.tAtt_1(emb)
        emb = emb.reshape([-1, N, self.nf, H, W])
        cor_l = []
        for i in range(N):
            emb_nbr = emb[:, i, :, :, :]  #[B,C,W,H]
            cor_tmp = paddle.sum(emb_nbr * emb_rf, axis=1)
            cor_tmp = paddle.unsqueeze(cor_tmp, axis=1)
            cor_l.append(cor_tmp)
        cor_prob = paddle.concat(cor_l, axis=1)  #[B,N,H,W]

        cor_prob = self.sigmoid(cor_prob)
        cor_prob = paddle.unsqueeze(cor_prob, axis=2)  #[B,N,1,H,W]
        cor_prob = paddle.expand(cor_prob, [B, N, self.nf, H, W])  #[B,N,C,H,W]
        cor_prob = cor_prob.reshape([B, -1, H, W])
        aligned_fea = aligned_fea.reshape([B, -1, H, W])
        aligned_fea = aligned_fea * cor_prob

        fea = self.fea_fusion(aligned_fea)
        fea = self.Leaky_relu(fea)

        #spatial fusion
        att = self.sAtt_1(aligned_fea)
        att = self.Leaky_relu(att)
        att_max = self.max_pool(att)
        att_avg = self.avg_pool(att)
        att_pool = paddle.concat([att_max, att_avg], axis=1)
        att = self.sAtt_2(att_pool)
        att = self.Leaky_relu(att)

        #pyramid
        att_L = self.sAtt_L1(att)
        att_L = self.Leaky_relu(att_L)
        att_max = self.max_pool(att_L)
        att_avg = self.avg_pool(att_L)
        att_pool = paddle.concat([att_max, att_avg], axis=1)
        att_L = self.sAtt_L2(att_pool)
        att_L = self.Leaky_relu(att_L)
        att_L = self.sAtt_L3(att_L)
        att_L = self.Leaky_relu(att_L)
        att_L = self.upsample(att_L)

        att = self.sAtt_3(att)
        att = self.Leaky_relu(att)
        att = att + att_L
        att = self.sAtt_4(att)
        att = self.Leaky_relu(att)
        att = self.upsample(att)
        att = self.sAtt_5(att)
        att_add = self.sAtt_add_1(att)
        att_add = self.Leaky_relu(att_add)
        att_add = self.sAtt_add_2(att_add)
        att = self.sigmoid(att)

        fea = fea * att * 2 + att_add
        return fea


class DCNPack(nn.Layer):
    """Modulated deformable conv for deformable alignment.

    Ref:
        Delving Deep into Deformable Alignment in Video Super-Resolution.
    """
    def __init__(self,
                 num_filters=64,
                 kernel_size=3,
                 stride=1,
                 padding=1,
                 dilation=1,
                 deformable_groups=8,
                 extra_offset_mask=True):
        super(DCNPack, self).__init__()
        self.extra_offset_mask = extra_offset_mask
        self.deformable_groups = deformable_groups
        self.num_filters = num_filters
        if isinstance(kernel_size, int):
            self.kernel_size = [kernel_size, kernel_size]
        self.conv_offset_mask = nn.Conv2D(in_channels=self.num_filters,
                                          out_channels=self.deformable_groups *
                                          3 * self.kernel_size[0] *
                                          self.kernel_size[1],
                                          kernel_size=self.kernel_size,
                                          stride=stride,
                                          padding=padding)
        self.total_channels = self.deformable_groups * 3 * self.kernel_size[
            0] * self.kernel_size[1]
        self.split_channels = self.total_channels // 3
        self.dcn = DeformConv2D(in_channels=self.num_filters,
                                out_channels=self.num_filters,
                                kernel_size=self.kernel_size,
                                stride=stride,
                                padding=padding,
                                dilation=dilation,
<<<<<<< HEAD
                                deformable_groups=self.deformable_groups,
                                groups=1)
=======
                                deformable_groups=self.deformable_groups)
>>>>>>> 81a3caf0
        self.sigmoid = nn.Sigmoid()
        # init conv offset
        constant_init(self.conv_offset_mask, 0., 0.)

    def forward(self, fea_and_offset):
        out = None
        x = None
        if self.extra_offset_mask:
            out = self.conv_offset_mask(fea_and_offset[1])
            x = fea_and_offset[0]
        o1 = out[:, 0:self.split_channels, :, :]
        o2 = out[:, self.split_channels:2 * self.split_channels, :, :]
        mask = out[:, 2 * self.split_channels:, :, :]
        offset = paddle.concat([o1, o2], axis=1)
        mask = self.sigmoid(mask)
        y = self.dcn(x, offset, mask)
        return y


class PCDAlign(nn.Layer):
    """Alignment module using Pyramid, Cascading and Deformable convolution
    (PCD). It is used in EDVR.

    Ref:
        EDVR: Video Restoration with Enhanced Deformable Convolutional Networks

    Args:
        nf (int): Channel number of middle features. Default: 64.
        groups (int): Deformable groups. Defaults: 8.
    """
    def __init__(self, nf=64, groups=8):
        super(PCDAlign, self).__init__()
        self.nf = nf
        self.groups = groups
        self.Leaky_relu = nn.LeakyReLU(negative_slope=0.1)
        self.upsample = nn.Upsample(scale_factor=2,
                                    mode="bilinear",
                                    align_corners=False,
                                    align_mode=0)
        # Pyramid has three levels:
        # L3: level 3, 1/4 spatial size
        # L2: level 2, 1/2 spatial size
        # L1: level 1, original spatial size

        # L3
        self.PCD_Align_L3_offset_conv1 = nn.Conv2D(in_channels=nf * 2,
                                                   out_channels=nf,
                                                   kernel_size=3,
                                                   stride=1,
                                                   padding=1)
        self.PCD_Align_L3_offset_conv2 = nn.Conv2D(in_channels=nf,
                                                   out_channels=nf,
                                                   kernel_size=3,
                                                   stride=1,
                                                   padding=1)
        self.PCD_Align_L3_dcn = DCNPack(num_filters=nf,
                                        kernel_size=3,
                                        stride=1,
                                        padding=1,
                                        deformable_groups=groups)
        #L2
        self.PCD_Align_L2_offset_conv1 = nn.Conv2D(in_channels=nf * 2,
                                                   out_channels=nf,
                                                   kernel_size=3,
                                                   stride=1,
                                                   padding=1)
        self.PCD_Align_L2_offset_conv2 = nn.Conv2D(in_channels=nf * 2,
                                                   out_channels=nf,
                                                   kernel_size=3,
                                                   stride=1,
                                                   padding=1)
        self.PCD_Align_L2_offset_conv3 = nn.Conv2D(in_channels=nf,
                                                   out_channels=nf,
                                                   kernel_size=3,
                                                   stride=1,
                                                   padding=1)
        self.PCD_Align_L2_dcn = DCNPack(num_filters=nf,
                                        kernel_size=3,
                                        stride=1,
                                        padding=1,
                                        deformable_groups=groups)
        self.PCD_Align_L2_fea_conv = nn.Conv2D(in_channels=nf * 2,
                                               out_channels=nf,
                                               kernel_size=3,
                                               stride=1,
                                               padding=1)
        #L1
        self.PCD_Align_L1_offset_conv1 = nn.Conv2D(in_channels=nf * 2,
                                                   out_channels=nf,
                                                   kernel_size=3,
                                                   stride=1,
                                                   padding=1)
        self.PCD_Align_L1_offset_conv2 = nn.Conv2D(in_channels=nf * 2,
                                                   out_channels=nf,
                                                   kernel_size=3,
                                                   stride=1,
                                                   padding=1)
        self.PCD_Align_L1_offset_conv3 = nn.Conv2D(in_channels=nf,
                                                   out_channels=nf,
                                                   kernel_size=3,
                                                   stride=1,
                                                   padding=1)
        self.PCD_Align_L1_dcn = DCNPack(num_filters=nf,
                                        kernel_size=3,
                                        stride=1,
                                        padding=1,
                                        deformable_groups=groups)
        self.PCD_Align_L1_fea_conv = nn.Conv2D(in_channels=nf * 2,
                                               out_channels=nf,
                                               kernel_size=3,
                                               stride=1,
                                               padding=1)
        #cascade
        self.PCD_Align_cas_offset_conv1 = nn.Conv2D(in_channels=nf * 2,
                                                    out_channels=nf,
                                                    kernel_size=3,
                                                    stride=1,
                                                    padding=1)
        self.PCD_Align_cas_offset_conv2 = nn.Conv2D(in_channels=nf,
                                                    out_channels=nf,
                                                    kernel_size=3,
                                                    stride=1,
                                                    padding=1)
        self.PCD_Align_cascade_dcn = DCNPack(num_filters=nf,
                                             kernel_size=3,
                                             stride=1,
                                             padding=1,
                                             deformable_groups=groups)

    def forward(self, nbr_fea_l, ref_fea_l):
        """Align neighboring frame features to the reference frame features.

        Args:
            nbr_fea_l (list[Tensor]): Neighboring feature list. It
                contains three pyramid levels (L1, L2, L3),
                each with shape (b, c, h, w).
            ref_fea_l (list[Tensor]): Reference feature list. It
                contains three pyramid levels (L1, L2, L3),
                each with shape (b, c, h, w).

        Returns:
            Tensor: Aligned features.
        """
        #L3
        L3_offset = paddle.concat([nbr_fea_l[2], ref_fea_l[2]], axis=1)
        L3_offset = self.PCD_Align_L3_offset_conv1(L3_offset)
        L3_offset = self.Leaky_relu(L3_offset)
        L3_offset = self.PCD_Align_L3_offset_conv2(L3_offset)
        L3_offset = self.Leaky_relu(L3_offset)

        L3_fea = self.PCD_Align_L3_dcn([nbr_fea_l[2], L3_offset])
        L3_fea = self.Leaky_relu(L3_fea)
        #L2
        L2_offset = paddle.concat([nbr_fea_l[1], ref_fea_l[1]], axis=1)
        L2_offset = self.PCD_Align_L2_offset_conv1(L2_offset)
        L2_offset = self.Leaky_relu(L2_offset)
        L3_offset = self.upsample(L3_offset)
        L2_offset = paddle.concat([L2_offset, L3_offset * 2], axis=1)
        L2_offset = self.PCD_Align_L2_offset_conv2(L2_offset)
        L2_offset = self.Leaky_relu(L2_offset)
        L2_offset = self.PCD_Align_L2_offset_conv3(L2_offset)
        L2_offset = self.Leaky_relu(L2_offset)
        L2_fea = self.PCD_Align_L2_dcn([nbr_fea_l[1], L2_offset])
        L3_fea = self.upsample(L3_fea)
        L2_fea = paddle.concat([L2_fea, L3_fea], axis=1)
        L2_fea = self.PCD_Align_L2_fea_conv(L2_fea)
        L2_fea = self.Leaky_relu(L2_fea)
        #L1
        L1_offset = paddle.concat([nbr_fea_l[0], ref_fea_l[0]], axis=1)
        L1_offset = self.PCD_Align_L1_offset_conv1(L1_offset)
        L1_offset = self.Leaky_relu(L1_offset)
        L2_offset = self.upsample(L2_offset)
        L1_offset = paddle.concat([L1_offset, L2_offset * 2], axis=1)
        L1_offset = self.PCD_Align_L1_offset_conv2(L1_offset)
        L1_offset = self.Leaky_relu(L1_offset)
        L1_offset = self.PCD_Align_L1_offset_conv3(L1_offset)
        L1_offset = self.Leaky_relu(L1_offset)
        L1_fea = self.PCD_Align_L1_dcn([nbr_fea_l[0], L1_offset])
        L2_fea = self.upsample(L2_fea)
        L1_fea = paddle.concat([L1_fea, L2_fea], axis=1)
        L1_fea = self.PCD_Align_L1_fea_conv(L1_fea)
        #cascade
        offset = paddle.concat([L1_fea, ref_fea_l[0]], axis=1)
        offset = self.PCD_Align_cas_offset_conv1(offset)
        offset = self.Leaky_relu(offset)
        offset = self.PCD_Align_cas_offset_conv2(offset)
        offset = self.Leaky_relu(offset)
        L1_fea = self.PCD_Align_cascade_dcn([L1_fea, offset])
        L1_fea = self.Leaky_relu(L1_fea)

        return L1_fea


@GENERATORS.register()
class EDVRNet(nn.Layer):
    """EDVR network structure for video super-resolution.

    Now only support X4 upsampling factor.
    Paper:
        EDVR: Video Restoration with Enhanced Deformable Convolutional Networks

    Args:
        in_nf (int): Channel number of input image. Default: 3.
        out_nf (int): Channel number of output image. Default: 3.
        scale_factor (int): Scale factor from input image to output image. Default: 4.
        nf (int): Channel number of intermediate features. Default: 64.
        nframes (int): Number of input frames. Default: 5.
        groups (int): Deformable groups. Defaults: 8.
        front_RBs (int): Number of blocks for feature extraction. Default: 5.
        back_RBs (int): Number of blocks for reconstruction. Default: 10.
        center (int): The index of center frame. Frame counting from 0. Default: None.
        predeblur (bool): Whether has predeblur module. Default: False.
        HR_in (bool): Whether the input has high resolution. Default: False.
        with_tsa (bool): Whether has TSA module. Default: True.
        TSA_only (bool): Whether only use TSA module. Default: False.
    """
    def __init__(self,
                 in_nf=3,
                 out_nf=3,
                 scale_factor=4,
                 nf=64,
                 nframes=5,
                 groups=8,
                 front_RBs=5,
                 back_RBs=10,
                 center=None,
                 predeblur=False,
                 HR_in=False,
                 w_TSA=True):
        super(EDVRNet, self).__init__()
        self.in_nf = in_nf
        self.out_nf = out_nf
        self.scale_factor = scale_factor
        self.nf = nf
        self.nframes = nframes
        self.groups = groups
        self.front_RBs = front_RBs
        self.back_RBs = back_RBs
        self.center = nframes // 2 if center is None else center
        self.predeblur = True if predeblur else False
        self.HR_in = True if HR_in else False
        self.w_TSA = True if w_TSA else False

        self.Leaky_relu = nn.LeakyReLU(negative_slope=0.1)
        if self.predeblur:
            self.pre_deblur = PredeblurResNetPyramid(in_nf=self.in_nf,
                                                     nf=self.nf,
                                                     HR_in=self.HR_in)
            self.cov_1 = nn.Conv2D(in_channels=self.nf,
                                   out_channels=self.nf,
                                   kernel_size=1,
                                   stride=1)
        else:
            self.conv_first = nn.Conv2D(in_channels=self.in_nf,
                                        out_channels=self.nf,
                                        kernel_size=3,
                                        stride=1,
                                        padding=1)

        #feature extraction module
        self.feature_extractor = MakeMultiBlocks(ResidualBlockNoBN,
                                                 self.front_RBs, self.nf)
        self.fea_L2_conv1 = nn.Conv2D(in_channels=self.nf,
                                      out_channels=self.nf,
                                      kernel_size=3,
                                      stride=2,
                                      padding=1)
        self.fea_L2_conv2 = nn.Conv2D(in_channels=self.nf,
                                      out_channels=self.nf,
                                      kernel_size=3,
                                      stride=1,
                                      padding=1)
        self.fea_L3_conv1 = nn.Conv2D(
            in_channels=self.nf,
            out_channels=self.nf,
            kernel_size=3,
            stride=2,
            padding=1,
        )
        self.fea_L3_conv2 = nn.Conv2D(in_channels=self.nf,
                                      out_channels=self.nf,
                                      kernel_size=3,
                                      stride=1,
                                      padding=1)

        #PCD alignment module
        self.PCDModule = PCDAlign(nf=self.nf, groups=self.groups)

        #TSA Fusion module
        if self.w_TSA:
            self.TSAModule = TSAFusion(nf=self.nf,
                                       nframes=self.nframes,
                                       center=self.center)
        else:
            self.TSAModule = nn.Conv2D(in_channels=self.nframes * self.nf,
                                       out_channels=self.nf,
                                       kernel_size=1,
                                       stride=1)

        #reconstruction module
        self.reconstructor = MakeMultiBlocks(ResidualBlockNoBN, self.back_RBs,
                                             self.nf)
        self.upconv1 = nn.Conv2D(in_channels=self.nf,
                                 out_channels=4 * self.nf,
                                 kernel_size=3,
                                 stride=1,
                                 padding=1)

        self.pixel_shuffle = nn.PixelShuffle(2)
        self.upconv2 = nn.Conv2D(in_channels=self.nf,
                                 out_channels=4 * 64,
                                 kernel_size=3,
                                 stride=1,
                                 padding=1)
        self.HRconv = nn.Conv2D(in_channels=64,
                                out_channels=64,
                                kernel_size=3,
                                stride=1,
                                padding=1)
        self.conv_last = nn.Conv2D(in_channels=64,
                                   out_channels=self.out_nf,
                                   kernel_size=3,
                                   stride=1,
                                   padding=1)
        if self.scale_factor == 4:
            self.upsample = nn.Upsample(scale_factor=self.scale_factor,
                                        mode="bilinear",
                                        align_corners=False,
                                        align_mode=0)

    def forward(self, x):
        """
        Args:
            x (Tensor): Input features with shape (b, n, c, h, w).

        Returns:
            Tensor: Features after EDVR with the shape (b, c, scale_factor*h, scale_factor*w).
        """
        B, N, C, H, W = x.shape
        x_center = x[:, self.center, :, :, :]
        L1_fea = x.reshape([-1, C, H, W])  #[B*N，C,W,H]
        if self.predeblur:
            L1_fea = self.pre_deblur(L1_fea)
            L1_fea = self.cov_1(L1_fea)
            if self.HR_in:
                H, W = H // 4, W // 4
        else:
            L1_fea = self.conv_first(L1_fea)
            L1_fea = self.Leaky_relu(L1_fea)

        # feature extraction and create Pyramid
        L1_fea = self.feature_extractor(L1_fea)
        # L2
        L2_fea = self.fea_L2_conv1(L1_fea)
        L2_fea = self.Leaky_relu(L2_fea)
        L2_fea = self.fea_L2_conv2(L2_fea)
        L2_fea = self.Leaky_relu(L2_fea)
        # L3
        L3_fea = self.fea_L3_conv1(L2_fea)
        L3_fea = self.Leaky_relu(L3_fea)
        L3_fea = self.fea_L3_conv2(L3_fea)
        L3_fea = self.Leaky_relu(L3_fea)

        L1_fea = L1_fea.reshape([-1, N, self.nf, H, W])
        L2_fea = L2_fea.reshape([-1, N, self.nf, H // 2, W // 2])
        L3_fea = L3_fea.reshape([-1, N, self.nf, H // 4, W // 4])

        # pcd align
        ref_fea_l = [
            L1_fea[:, self.center, :, :, :], L2_fea[:, self.center, :, :, :],
            L3_fea[:, self.center, :, :, :]
        ]
        aligned_fea = []
        for i in range(N):
            nbr_fea_l = [
                L1_fea[:, i, :, :, :], L2_fea[:, i, :, :, :], L3_fea[:,
                                                                     i, :, :, :]
            ]
            aligned_fea.append(self.PCDModule(nbr_fea_l, ref_fea_l))

        # TSA Fusion
        aligned_fea = paddle.stack(aligned_fea, axis=1)  # [B, N, C, H, W]
        fea = None
        if not self.w_TSA:
            aligned_fea = aligned_fea.reshape([B, -1, H, W])
        fea = self.TSAModule(aligned_fea)  # [B, N, C, H, W]

        #Reconstruct
        out = self.reconstructor(fea)

        out = self.upconv1(out)
        out = self.pixel_shuffle(out)
        out = self.Leaky_relu(out)
        out = self.upconv2(out)
        out = self.pixel_shuffle(out)
        out = self.Leaky_relu(out)

        out = self.HRconv(out)
        out = self.Leaky_relu(out)
        out = self.conv_last(out)

        if self.HR_in:
            base = x_center
        else:
            base = self.upsample(x_center)

        out += base
        return out<|MERGE_RESOLUTION|>--- conflicted
+++ resolved
@@ -17,13 +17,9 @@
 import paddle
 import paddle.nn as nn
 from paddle.vision.ops import DeformConv2D
-<<<<<<< HEAD
-=======
 
 from ...modules.init import kaiming_normal_, constant_, constant_init
->>>>>>> 81a3caf0
-
-from ...modules.init import kaiming_normal_, constant_, constant_init
+
 from .builder import GENERATORS
 
 
@@ -381,12 +377,7 @@
                                 stride=stride,
                                 padding=padding,
                                 dilation=dilation,
-<<<<<<< HEAD
-                                deformable_groups=self.deformable_groups,
-                                groups=1)
-=======
                                 deformable_groups=self.deformable_groups)
->>>>>>> 81a3caf0
         self.sigmoid = nn.Sigmoid()
         # init conv offset
         constant_init(self.conv_offset_mask, 0., 0.)

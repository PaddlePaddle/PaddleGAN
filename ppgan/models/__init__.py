--- conflicted
+++ resolved
@@ -41,8 +41,5 @@
 from .swinir_model import SwinIRModel
 from .gfpgan_model import GFPGANModel
 from .invdn_model import InvDNModel
-<<<<<<< HEAD
 from .nafnet_model import NAFNetModel
-=======
-from .aotgan_model import AOTGANModel
->>>>>>> 9ee66047
+from .aotgan_model import AOTGANModel
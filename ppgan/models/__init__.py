# Copyright (c) 2020 PaddlePaddle Authors. All Rights Reserve.
#
# Licensed under the Apache License, Version 2.0 (the "License");
# you may not use this file except in compliance with the License.
# You may obtain a copy of the License at
#
#     http://www.apache.org/licenses/LICENSE-2.0
#
# Unless required by applicable law or agreed to in writing, software
# distributed under the License is distributed on an "AS IS" BASIS,
# WITHOUT WARRANTIES OR CONDITIONS OF ANY KIND, either express or implied.
# See the License for the specific language governing permissions and
# limitations under the License.

from .base_model import BaseModel
from .gan_model import GANModel
from .cycle_gan_model import CycleGANModel
from .pix2pix_model import Pix2PixModel
from .sr_model import BaseSRModel
from .makeup_model import MakeupModel
from .esrgan_model import ESRGAN
from .ugatit_model import UGATITModel
from .dc_gan_model import DCGANModel
from .drn_model import DRN
from .animeganv2_model import AnimeGANV2Model, AnimeGANV2PreTrainModel
from .styleganv2_model import StyleGAN2Model
from .wav2lip_model import Wav2LipModel
from .wav2lip_hq_model import Wav2LipModelHq
from .starganv2_model import StarGANv2Model
from .edvr_model import EDVRModel
from .firstorder_model import FirstOrderModel
from .lapstyle_model import LapStyleDraModel, LapStyleRevFirstModel, LapStyleRevSecondModel
from .basicvsr_model import BasicVSRModel
from .mpr_model import MPRModel
from .photopen_model import PhotoPenModel
from .msvsr_model import MultiStageVSRModel
from .singan_model import SinGANModel
<<<<<<< HEAD
from .rcan_model import RCANModel
=======
from .prenet_model import PReNetModel
>>>>>>> 413376be
<|MERGE_RESOLUTION|>--- conflicted
+++ resolved
@@ -35,8 +35,5 @@
 from .photopen_model import PhotoPenModel
 from .msvsr_model import MultiStageVSRModel
 from .singan_model import SinGANModel
-<<<<<<< HEAD
 from .rcan_model import RCANModel
-=======
-from .prenet_model import PReNetModel
->>>>>>> 413376be
+from .prenet_model import PReNetModel
--- conflicted
+++ resolved
@@ -19,11 +19,7 @@
 from .builder import MODELS
 from .generators.builder import build_generator
 from .discriminators.builder import build_discriminator
-<<<<<<< HEAD
-from .criterions.gan_loss import GANLoss
-=======
 from .criterions.builder import build_criterion
->>>>>>> 5519d095
 
 from ..solver import build_optimizer
 from ..modules.init import init_weights
@@ -137,11 +133,7 @@
         self.loss_D_real = self.criterionGAN(pred_real, True, True)
 
         # combine loss and calculate gradients
-<<<<<<< HEAD
-        if self.cfg.model.gan_mode in ['vanilla', 'lsgan']:
-=======
         if self.criterionGAN.gan_mode in ['vanilla', 'lsgan']:
->>>>>>> 5519d095
             self.loss_D = self.loss_D + (self.loss_D_fake +
                                          self.loss_D_real) * 0.5
         else:

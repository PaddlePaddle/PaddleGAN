--- conflicted
+++ resolved
@@ -114,10 +114,6 @@
             reset_parameters(m)
             continue
 
-<<<<<<< HEAD
-        if (not isinstance(m, (ResidualBlockNoBN, PixelShufflePack, SPyNet))):
-=======
         if (not isinstance(m, (ResidualBlockNoBN, PixelShufflePack, SPyNet,
                                EDVRFeatureExtractor))):
->>>>>>> 81a3caf0
             init_basicvsr_weight(m)